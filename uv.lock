version = 1
requires-python = "==3.12.*"
resolution-markers = [
    "python_full_version >= '3.12.4'",
    "python_full_version < '3.12.4'",
]

[manifest]
members = [
    "agent-memory-client",
    "agent-memory-server",
]

[[package]]
name = "accelerate"
version = "1.8.1"
source = { registry = "https://pypi.org/simple" }
dependencies = [
    { name = "huggingface-hub" },
    { name = "numpy" },
    { name = "packaging" },
    { name = "psutil" },
    { name = "pyyaml" },
    { name = "safetensors" },
    { name = "torch" },
]
sdist = { url = "https://files.pythonhosted.org/packages/bd/c2/b9e33ad13232606dded4c546e654fb06a15f1dbcbd95d81c9f9dd3ccc771/accelerate-1.8.1.tar.gz", hash = "sha256:f60df931671bc4e75077b852990469d4991ce8bd3a58e72375c3c95132034db9", size = 380872 }
wheels = [
    { url = "https://files.pythonhosted.org/packages/91/d9/e044c9d42d8ad9afa96533b46ecc9b7aea893d362b3c52bd78fb9fe4d7b3/accelerate-1.8.1-py3-none-any.whl", hash = "sha256:c47b8994498875a2b1286e945bd4d20e476956056c7941d512334f4eb44ff991", size = 365338 },
]

[[package]]
name = "agent-memory-client"
source = { editable = "agent-memory-client" }
dependencies = [
    { name = "httpx" },
    { name = "pydantic" },
    { name = "python-ulid" },
]

[package.optional-dependencies]
dev = [
    { name = "mypy" },
    { name = "pytest" },
    { name = "pytest-asyncio" },
    { name = "pytest-cov" },
    { name = "pytest-httpx" },
    { name = "ruff" },
]

[package.metadata]
requires-dist = [
    { name = "httpx", specifier = ">=0.25.0" },
    { name = "mypy", marker = "extra == 'dev'", specifier = ">=1.5.0" },
    { name = "pydantic", specifier = ">=2.0.0" },
    { name = "pytest", marker = "extra == 'dev'", specifier = ">=7.0.0" },
    { name = "pytest-asyncio", marker = "extra == 'dev'", specifier = ">=0.21.0" },
    { name = "pytest-cov", marker = "extra == 'dev'", specifier = ">=4.0.0" },
    { name = "pytest-httpx", marker = "extra == 'dev'", specifier = ">=0.21.0" },
    { name = "python-ulid", specifier = ">=3.0.0" },
    { name = "ruff", marker = "extra == 'dev'", specifier = ">=0.1.0" },
]

[[package]]
name = "agent-memory-client"
source = { directory = "agent-memory-client" }
dependencies = [
    { name = "httpx" },
    { name = "pydantic" },
    { name = "python-ulid" },
]

[package.metadata]
requires-dist = [
    { name = "httpx", specifier = ">=0.25.0" },
    { name = "mypy", marker = "extra == 'dev'", specifier = ">=1.5.0" },
    { name = "pydantic", specifier = ">=2.0.0" },
    { name = "pytest", marker = "extra == 'dev'", specifier = ">=7.0.0" },
    { name = "pytest-asyncio", marker = "extra == 'dev'", specifier = ">=0.21.0" },
    { name = "pytest-cov", marker = "extra == 'dev'", specifier = ">=4.0.0" },
    { name = "pytest-httpx", marker = "extra == 'dev'", specifier = ">=0.21.0" },
    { name = "python-ulid", specifier = ">=3.0.0" },
    { name = "ruff", marker = "extra == 'dev'", specifier = ">=0.1.0" },
]

[[package]]
name = "agent-memory-server"
source = { editable = "." }
dependencies = [
    { name = "accelerate" },
    { name = "agent-memory-client" },
    { name = "anthropic" },
    { name = "bertopic" },
    { name = "click" },
    { name = "cryptography" },
    { name = "fastapi" },
    { name = "httpx" },
    { name = "langchain-core" },
    { name = "langchain-openai" },
    { name = "langchain-redis" },
    { name = "mcp" },
    { name = "numba" },
    { name = "numpy" },
    { name = "openai" },
    { name = "pydantic" },
    { name = "pydantic-settings" },
    { name = "pydocket" },
    { name = "python-dotenv" },
    { name = "python-jose", extra = ["cryptography"] },
    { name = "python-ulid" },
    { name = "pyyaml" },
    { name = "redisvl" },
    { name = "sentence-transformers" },
    { name = "sniffio" },
    { name = "structlog" },
    { name = "tiktoken" },
    { name = "transformers" },
    { name = "uvicorn" },
]

[package.optional-dependencies]
<<<<<<< HEAD
all = [
    { name = "chromadb" },
    { name = "lancedb" },
    { name = "langchain-postgres" },
    { name = "langchain-redis" },
    { name = "opensearch-py" },
    { name = "pinecone-client" },
    { name = "psycopg2-binary" },
    { name = "pymilvus" },
    { name = "qdrant-client" },
    { name = "weaviate-client" },
]
chroma = [
    { name = "chromadb" },
]
lancedb = [
    { name = "lancedb" },
]
milvus = [
    { name = "pymilvus" },
]
opensearch = [
    { name = "opensearch-py" },
]
pgvector = [
    { name = "langchain-postgres" },
    { name = "psycopg2-binary" },
]
qdrant = [
    { name = "qdrant-client" },
]
redis = [
    { name = "langchain-redis" },
]
weaviate = [
    { name = "weaviate-client" },
=======
dev = [
    { name = "agent-memory-client" },
>>>>>>> d1bffa0c
]

[package.dev-dependencies]
dev = [
    { name = "freezegun" },
    { name = "mypy" },
    { name = "pre-commit" },
    { name = "pytest" },
    { name = "pytest-asyncio" },
    { name = "pytest-cov" },
    { name = "pytest-xdist" },
    { name = "ruff" },
    { name = "testcontainers" },
]

[package.metadata]
requires-dist = [
    { name = "accelerate", specifier = ">=1.6.0" },
<<<<<<< HEAD
    { name = "agent-memory-client", editable = "agent-memory-client" },
=======
    { name = "agent-memory-client", marker = "extra == 'dev'", directory = "agent-memory-client" },
>>>>>>> d1bffa0c
    { name = "anthropic", specifier = ">=0.15.0" },
    { name = "bertopic", specifier = ">=0.16.4,<0.17.0" },
    { name = "chromadb", marker = "extra == 'all'", specifier = ">=0.4.0" },
    { name = "chromadb", marker = "extra == 'chroma'", specifier = ">=0.4.0" },
    { name = "click", specifier = ">=8.1.0" },
    { name = "cryptography", specifier = ">=3.4.8" },
    { name = "fastapi", specifier = ">=0.115.11" },
    { name = "httpx", specifier = ">=0.25.0" },
    { name = "lancedb", marker = "extra == 'all'", specifier = ">=0.15.0" },
    { name = "lancedb", marker = "extra == 'lancedb'", specifier = ">=0.15.0" },
    { name = "langchain-core", specifier = ">=0.3.0" },
    { name = "langchain-openai", specifier = ">=0.3.18" },
    { name = "langchain-postgres", marker = "extra == 'all'", specifier = ">=0.0.1" },
    { name = "langchain-postgres", marker = "extra == 'pgvector'", specifier = ">=0.0.1" },
    { name = "langchain-redis", specifier = ">=0.2.1" },
    { name = "langchain-redis", marker = "extra == 'all'", specifier = ">=0.1.0" },
    { name = "langchain-redis", marker = "extra == 'redis'", specifier = ">=0.1.0" },
    { name = "mcp", specifier = ">=1.6.0" },
    { name = "numba", specifier = ">=0.60.0" },
    { name = "numpy", specifier = ">=2.1.0" },
    { name = "openai", specifier = ">=1.3.7" },
    { name = "opensearch-py", marker = "extra == 'all'", specifier = ">=2.7.0" },
    { name = "opensearch-py", marker = "extra == 'opensearch'", specifier = ">=2.7.0" },
    { name = "pinecone-client", marker = "extra == 'all'", specifier = ">=5.0.0" },
    { name = "psycopg2-binary", marker = "extra == 'all'", specifier = ">=2.9.0" },
    { name = "psycopg2-binary", marker = "extra == 'pgvector'", specifier = ">=2.9.0" },
    { name = "pydantic", specifier = ">=2.5.2" },
    { name = "pydantic-settings", specifier = ">=2.8.1" },
    { name = "pydocket", specifier = ">=0.6.3" },
    { name = "pymilvus", marker = "extra == 'all'", specifier = ">=2.5.0" },
    { name = "pymilvus", marker = "extra == 'milvus'", specifier = ">=2.5.0" },
    { name = "python-dotenv", specifier = ">=1.0.0" },
    { name = "python-jose", extras = ["cryptography"], specifier = ">=3.3.0" },
    { name = "python-ulid", specifier = ">=3.0.0" },
    { name = "pyyaml", specifier = ">=6.0" },
    { name = "qdrant-client", marker = "extra == 'all'", specifier = ">=1.12.0" },
    { name = "qdrant-client", marker = "extra == 'qdrant'", specifier = ">=1.12.0" },
    { name = "redisvl", specifier = ">=0.6.0" },
    { name = "sentence-transformers", specifier = ">=3.4.1" },
    { name = "sniffio", specifier = ">=1.3.1" },
    { name = "structlog", specifier = ">=25.2.0" },
    { name = "tiktoken", specifier = ">=0.5.1" },
    { name = "transformers", specifier = ">=4.30.0,<=4.50.3" },
    { name = "uvicorn", specifier = ">=0.24.0" },
    { name = "weaviate-client", marker = "extra == 'all'", specifier = ">=4.9.0" },
    { name = "weaviate-client", marker = "extra == 'weaviate'", specifier = ">=4.9.0" },
]

[package.metadata.requires-dev]
dev = [
    { name = "freezegun", specifier = ">=1.2.0" },
    { name = "mypy", specifier = ">=1.16.1" },
    { name = "pre-commit", specifier = ">=3.6.0" },
    { name = "pytest", specifier = ">=8.3.5" },
    { name = "pytest-asyncio", specifier = ">=0.23.0" },
    { name = "pytest-cov", specifier = ">=4.0.0" },
    { name = "pytest-xdist", specifier = ">=3.5.0" },
    { name = "ruff", specifier = ">=0.3.0" },
    { name = "testcontainers", specifier = ">=3.7.0" },
]

[[package]]
name = "annotated-types"
version = "0.7.0"
source = { registry = "https://pypi.org/simple" }
sdist = { url = "https://files.pythonhosted.org/packages/ee/67/531ea369ba64dcff5ec9c3402f9f51bf748cec26dde048a2f973a4eea7f5/annotated_types-0.7.0.tar.gz", hash = "sha256:aff07c09a53a08bc8cfccb9c85b05f1aa9a2a6f23728d790723543408344ce89", size = 16081 }
wheels = [
    { url = "https://files.pythonhosted.org/packages/78/b6/6307fbef88d9b5ee7421e68d78a9f162e0da4900bc5f5793f6d3d0e34fb8/annotated_types-0.7.0-py3-none-any.whl", hash = "sha256:1f02e8b43a8fbbc3f3e0d4f0f4bfc8131bcb4eebe8849b8e5c773f3a1c582a53", size = 13643 },
]

[[package]]
name = "anthropic"
version = "0.55.0"
source = { registry = "https://pypi.org/simple" }
dependencies = [
    { name = "anyio" },
    { name = "distro" },
    { name = "httpx" },
    { name = "jiter" },
    { name = "pydantic" },
    { name = "sniffio" },
    { name = "typing-extensions" },
]
sdist = { url = "https://files.pythonhosted.org/packages/a4/19/e2e09bc7fc0c4562ae865b3e5d487931c254c517e1c739b0c8aef2cf3186/anthropic-0.55.0.tar.gz", hash = "sha256:61826efa1bda0e4c7dc6f6a0d82b7d99b3fda970cd048d40ef5fca08a5eabd33", size = 408192 }
wheels = [
    { url = "https://files.pythonhosted.org/packages/b3/8f/ba982f539db40f49a610f61562e9b54fb9c85e7b9ede9a46ff6f9e79042f/anthropic-0.55.0-py3-none-any.whl", hash = "sha256:3518433fc0372a13f2b793b4cabecc7734ec9176e063a0f28dac19aa17c57f94", size = 289318 },
]

[[package]]
name = "anyio"
version = "4.9.0"
source = { registry = "https://pypi.org/simple" }
dependencies = [
    { name = "idna" },
    { name = "sniffio" },
    { name = "typing-extensions" },
]
sdist = { url = "https://files.pythonhosted.org/packages/95/7d/4c1bd541d4dffa1b52bd83fb8527089e097a106fc90b467a7313b105f840/anyio-4.9.0.tar.gz", hash = "sha256:673c0c244e15788651a4ff38710fea9675823028a6f08a5eda409e0c9840a028", size = 190949 }
wheels = [
    { url = "https://files.pythonhosted.org/packages/a1/ee/48ca1a7c89ffec8b6a0c5d02b89c305671d5ffd8d3c94acf8b8c408575bb/anyio-4.9.0-py3-none-any.whl", hash = "sha256:9f76d541cad6e36af7beb62e978876f3b41e3e04f2c1fbf0884604c0a9c4d93c", size = 100916 },
]

[[package]]
name = "asyncpg"
version = "0.30.0"
source = { registry = "https://pypi.org/simple" }
sdist = { url = "https://files.pythonhosted.org/packages/2f/4c/7c991e080e106d854809030d8584e15b2e996e26f16aee6d757e387bc17d/asyncpg-0.30.0.tar.gz", hash = "sha256:c551e9928ab6707602f44811817f82ba3c446e018bfe1d3abecc8ba5f3eac851", size = 957746 }
wheels = [
    { url = "https://files.pythonhosted.org/packages/4b/64/9d3e887bb7b01535fdbc45fbd5f0a8447539833b97ee69ecdbb7a79d0cb4/asyncpg-0.30.0-cp312-cp312-macosx_10_13_x86_64.whl", hash = "sha256:c902a60b52e506d38d7e80e0dd5399f657220f24635fee368117b8b5fce1142e", size = 673162 },
    { url = "https://files.pythonhosted.org/packages/6e/eb/8b236663f06984f212a087b3e849731f917ab80f84450e943900e8ca4052/asyncpg-0.30.0-cp312-cp312-macosx_11_0_arm64.whl", hash = "sha256:aca1548e43bbb9f0f627a04666fedaca23db0a31a84136ad1f868cb15deb6e3a", size = 637025 },
    { url = "https://files.pythonhosted.org/packages/cc/57/2dc240bb263d58786cfaa60920779af6e8d32da63ab9ffc09f8312bd7a14/asyncpg-0.30.0-cp312-cp312-manylinux_2_17_aarch64.manylinux2014_aarch64.whl", hash = "sha256:6c2a2ef565400234a633da0eafdce27e843836256d40705d83ab7ec42074efb3", size = 3496243 },
    { url = "https://files.pythonhosted.org/packages/f4/40/0ae9d061d278b10713ea9021ef6b703ec44698fe32178715a501ac696c6b/asyncpg-0.30.0-cp312-cp312-manylinux_2_17_x86_64.manylinux2014_x86_64.whl", hash = "sha256:1292b84ee06ac8a2ad8e51c7475aa309245874b61333d97411aab835c4a2f737", size = 3575059 },
    { url = "https://files.pythonhosted.org/packages/c3/75/d6b895a35a2c6506952247640178e5f768eeb28b2e20299b6a6f1d743ba0/asyncpg-0.30.0-cp312-cp312-musllinux_1_2_aarch64.whl", hash = "sha256:0f5712350388d0cd0615caec629ad53c81e506b1abaaf8d14c93f54b35e3595a", size = 3473596 },
    { url = "https://files.pythonhosted.org/packages/c8/e7/3693392d3e168ab0aebb2d361431375bd22ffc7b4a586a0fc060d519fae7/asyncpg-0.30.0-cp312-cp312-musllinux_1_2_x86_64.whl", hash = "sha256:db9891e2d76e6f425746c5d2da01921e9a16b5a71a1c905b13f30e12a257c4af", size = 3641632 },
    { url = "https://files.pythonhosted.org/packages/32/ea/15670cea95745bba3f0352341db55f506a820b21c619ee66b7d12ea7867d/asyncpg-0.30.0-cp312-cp312-win32.whl", hash = "sha256:68d71a1be3d83d0570049cd1654a9bdfe506e794ecc98ad0873304a9f35e411e", size = 560186 },
    { url = "https://files.pythonhosted.org/packages/7e/6b/fe1fad5cee79ca5f5c27aed7bd95baee529c1bf8a387435c8ba4fe53d5c1/asyncpg-0.30.0-cp312-cp312-win_amd64.whl", hash = "sha256:9a0292c6af5c500523949155ec17b7fe01a00ace33b68a476d6b5059f9630305", size = 621064 },
]

[[package]]
name = "attrs"
version = "25.3.0"
source = { registry = "https://pypi.org/simple" }
sdist = { url = "https://files.pythonhosted.org/packages/5a/b0/1367933a8532ee6ff8d63537de4f1177af4bff9f3e829baf7331f595bb24/attrs-25.3.0.tar.gz", hash = "sha256:75d7cefc7fb576747b2c81b4442d4d4a1ce0900973527c011d1030fd3bf4af1b", size = 812032 }
wheels = [
    { url = "https://files.pythonhosted.org/packages/77/06/bb80f5f86020c4551da315d78b3ab75e8228f89f0162f2c3a819e407941a/attrs-25.3.0-py3-none-any.whl", hash = "sha256:427318ce031701fea540783410126f03899a97ffc6f61596ad581ac2e40e3bc3", size = 63815 },
]

[[package]]
name = "authlib"
version = "1.6.0"
source = { registry = "https://pypi.org/simple" }
dependencies = [
    { name = "cryptography" },
]
sdist = { url = "https://files.pythonhosted.org/packages/a2/9d/b1e08d36899c12c8b894a44a5583ee157789f26fc4b176f8e4b6217b56e1/authlib-1.6.0.tar.gz", hash = "sha256:4367d32031b7af175ad3a323d571dc7257b7099d55978087ceae4a0d88cd3210", size = 158371 }
wheels = [
    { url = "https://files.pythonhosted.org/packages/84/29/587c189bbab1ccc8c86a03a5d0e13873df916380ef1be461ebe6acebf48d/authlib-1.6.0-py2.py3-none-any.whl", hash = "sha256:91685589498f79e8655e8a8947431ad6288831d643f11c55c2143ffcc738048d", size = 239981 },
]

[[package]]
name = "backoff"
version = "2.2.1"
source = { registry = "https://pypi.org/simple" }
sdist = { url = "https://files.pythonhosted.org/packages/47/d7/5bbeb12c44d7c4f2fb5b56abce497eb5ed9f34d85701de869acedd602619/backoff-2.2.1.tar.gz", hash = "sha256:03f829f5bb1923180821643f8753b0502c3b682293992485b0eef2807afa5cba", size = 17001 }
wheels = [
    { url = "https://files.pythonhosted.org/packages/df/73/b6e24bd22e6720ca8ee9a85a0c4a2971af8497d8f3193fa05390cbd46e09/backoff-2.2.1-py3-none-any.whl", hash = "sha256:63579f9a0628e06278f7e47b7d7d5b6ce20dc65c5e96a6f3ca99a6adca0396e8", size = 15148 },
]

[[package]]
name = "bcrypt"
version = "4.3.0"
source = { registry = "https://pypi.org/simple" }
sdist = { url = "https://files.pythonhosted.org/packages/bb/5d/6d7433e0f3cd46ce0b43cd65e1db465ea024dbb8216fb2404e919c2ad77b/bcrypt-4.3.0.tar.gz", hash = "sha256:3a3fd2204178b6d2adcf09cb4f6426ffef54762577a7c9b54c159008cb288c18", size = 25697 }
wheels = [
    { url = "https://files.pythonhosted.org/packages/11/22/5ada0b9af72b60cbc4c9a399fdde4af0feaa609d27eb0adc61607997a3fa/bcrypt-4.3.0-cp38-abi3-macosx_10_12_universal2.whl", hash = "sha256:f81b0ed2639568bf14749112298f9e4e2b28853dab50a8b357e31798686a036d", size = 498019 },
    { url = "https://files.pythonhosted.org/packages/b8/8c/252a1edc598dc1ce57905be173328eda073083826955ee3c97c7ff5ba584/bcrypt-4.3.0-cp38-abi3-manylinux_2_17_aarch64.manylinux2014_aarch64.whl", hash = "sha256:864f8f19adbe13b7de11ba15d85d4a428c7e2f344bac110f667676a0ff84924b", size = 279174 },
    { url = "https://files.pythonhosted.org/packages/29/5b/4547d5c49b85f0337c13929f2ccbe08b7283069eea3550a457914fc078aa/bcrypt-4.3.0-cp38-abi3-manylinux_2_17_x86_64.manylinux2014_x86_64.whl", hash = "sha256:3e36506d001e93bffe59754397572f21bb5dc7c83f54454c990c74a468cd589e", size = 283870 },
    { url = "https://files.pythonhosted.org/packages/be/21/7dbaf3fa1745cb63f776bb046e481fbababd7d344c5324eab47f5ca92dd2/bcrypt-4.3.0-cp38-abi3-manylinux_2_28_aarch64.whl", hash = "sha256:842d08d75d9fe9fb94b18b071090220697f9f184d4547179b60734846461ed59", size = 279601 },
    { url = "https://files.pythonhosted.org/packages/6d/64/e042fc8262e971347d9230d9abbe70d68b0a549acd8611c83cebd3eaec67/bcrypt-4.3.0-cp38-abi3-manylinux_2_28_armv7l.manylinux_2_31_armv7l.whl", hash = "sha256:7c03296b85cb87db865d91da79bf63d5609284fc0cab9472fdd8367bbd830753", size = 297660 },
    { url = "https://files.pythonhosted.org/packages/50/b8/6294eb84a3fef3b67c69b4470fcdd5326676806bf2519cda79331ab3c3a9/bcrypt-4.3.0-cp38-abi3-manylinux_2_28_x86_64.whl", hash = "sha256:62f26585e8b219cdc909b6a0069efc5e4267e25d4a3770a364ac58024f62a761", size = 284083 },
    { url = "https://files.pythonhosted.org/packages/62/e6/baff635a4f2c42e8788fe1b1633911c38551ecca9a749d1052d296329da6/bcrypt-4.3.0-cp38-abi3-manylinux_2_34_aarch64.whl", hash = "sha256:beeefe437218a65322fbd0069eb437e7c98137e08f22c4660ac2dc795c31f8bb", size = 279237 },
    { url = "https://files.pythonhosted.org/packages/39/48/46f623f1b0c7dc2e5de0b8af5e6f5ac4cc26408ac33f3d424e5ad8da4a90/bcrypt-4.3.0-cp38-abi3-manylinux_2_34_x86_64.whl", hash = "sha256:97eea7408db3a5bcce4a55d13245ab3fa566e23b4c67cd227062bb49e26c585d", size = 283737 },
    { url = "https://files.pythonhosted.org/packages/49/8b/70671c3ce9c0fca4a6cc3cc6ccbaa7e948875a2e62cbd146e04a4011899c/bcrypt-4.3.0-cp38-abi3-musllinux_1_1_aarch64.whl", hash = "sha256:191354ebfe305e84f344c5964c7cd5f924a3bfc5d405c75ad07f232b6dffb49f", size = 312741 },
    { url = "https://files.pythonhosted.org/packages/27/fb/910d3a1caa2d249b6040a5caf9f9866c52114d51523ac2fb47578a27faee/bcrypt-4.3.0-cp38-abi3-musllinux_1_1_x86_64.whl", hash = "sha256:41261d64150858eeb5ff43c753c4b216991e0ae16614a308a15d909503617732", size = 316472 },
    { url = "https://files.pythonhosted.org/packages/dc/cf/7cf3a05b66ce466cfb575dbbda39718d45a609daa78500f57fa9f36fa3c0/bcrypt-4.3.0-cp38-abi3-musllinux_1_2_aarch64.whl", hash = "sha256:33752b1ba962ee793fa2b6321404bf20011fe45b9afd2a842139de3011898fef", size = 343606 },
    { url = "https://files.pythonhosted.org/packages/e3/b8/e970ecc6d7e355c0d892b7f733480f4aa8509f99b33e71550242cf0b7e63/bcrypt-4.3.0-cp38-abi3-musllinux_1_2_x86_64.whl", hash = "sha256:50e6e80a4bfd23a25f5c05b90167c19030cf9f87930f7cb2eacb99f45d1c3304", size = 362867 },
    { url = "https://files.pythonhosted.org/packages/a9/97/8d3118efd8354c555a3422d544163f40d9f236be5b96c714086463f11699/bcrypt-4.3.0-cp38-abi3-win32.whl", hash = "sha256:67a561c4d9fb9465ec866177e7aebcad08fe23aaf6fbd692a6fab69088abfc51", size = 160589 },
    { url = "https://files.pythonhosted.org/packages/29/07/416f0b99f7f3997c69815365babbc2e8754181a4b1899d921b3c7d5b6f12/bcrypt-4.3.0-cp38-abi3-win_amd64.whl", hash = "sha256:584027857bc2843772114717a7490a37f68da563b3620f78a849bcb54dc11e62", size = 152794 },
    { url = "https://files.pythonhosted.org/packages/6e/c1/3fa0e9e4e0bfd3fd77eb8b52ec198fd6e1fd7e9402052e43f23483f956dd/bcrypt-4.3.0-cp39-abi3-macosx_10_12_universal2.whl", hash = "sha256:0d3efb1157edebfd9128e4e46e2ac1a64e0c1fe46fb023158a407c7892b0f8c3", size = 498969 },
    { url = "https://files.pythonhosted.org/packages/ce/d4/755ce19b6743394787fbd7dff6bf271b27ee9b5912a97242e3caf125885b/bcrypt-4.3.0-cp39-abi3-manylinux_2_17_aarch64.manylinux2014_aarch64.whl", hash = "sha256:08bacc884fd302b611226c01014eca277d48f0a05187666bca23aac0dad6fe24", size = 279158 },
    { url = "https://files.pythonhosted.org/packages/9b/5d/805ef1a749c965c46b28285dfb5cd272a7ed9fa971f970435a5133250182/bcrypt-4.3.0-cp39-abi3-manylinux_2_17_x86_64.manylinux2014_x86_64.whl", hash = "sha256:f6746e6fec103fcd509b96bacdfdaa2fbde9a553245dbada284435173a6f1aef", size = 284285 },
    { url = "https://files.pythonhosted.org/packages/ab/2b/698580547a4a4988e415721b71eb45e80c879f0fb04a62da131f45987b96/bcrypt-4.3.0-cp39-abi3-manylinux_2_28_aarch64.whl", hash = "sha256:afe327968aaf13fc143a56a3360cb27d4ad0345e34da12c7290f1b00b8fe9a8b", size = 279583 },
    { url = "https://files.pythonhosted.org/packages/f2/87/62e1e426418204db520f955ffd06f1efd389feca893dad7095bf35612eec/bcrypt-4.3.0-cp39-abi3-manylinux_2_28_armv7l.manylinux_2_31_armv7l.whl", hash = "sha256:d9af79d322e735b1fc33404b5765108ae0ff232d4b54666d46730f8ac1a43676", size = 297896 },
    { url = "https://files.pythonhosted.org/packages/cb/c6/8fedca4c2ada1b6e889c52d2943b2f968d3427e5d65f595620ec4c06fa2f/bcrypt-4.3.0-cp39-abi3-manylinux_2_28_x86_64.whl", hash = "sha256:f1e3ffa1365e8702dc48c8b360fef8d7afeca482809c5e45e653af82ccd088c1", size = 284492 },
    { url = "https://files.pythonhosted.org/packages/4d/4d/c43332dcaaddb7710a8ff5269fcccba97ed3c85987ddaa808db084267b9a/bcrypt-4.3.0-cp39-abi3-manylinux_2_34_aarch64.whl", hash = "sha256:3004df1b323d10021fda07a813fd33e0fd57bef0e9a480bb143877f6cba996fe", size = 279213 },
    { url = "https://files.pythonhosted.org/packages/dc/7f/1e36379e169a7df3a14a1c160a49b7b918600a6008de43ff20d479e6f4b5/bcrypt-4.3.0-cp39-abi3-manylinux_2_34_x86_64.whl", hash = "sha256:531457e5c839d8caea9b589a1bcfe3756b0547d7814e9ce3d437f17da75c32b0", size = 284162 },
    { url = "https://files.pythonhosted.org/packages/1c/0a/644b2731194b0d7646f3210dc4d80c7fee3ecb3a1f791a6e0ae6bb8684e3/bcrypt-4.3.0-cp39-abi3-musllinux_1_1_aarch64.whl", hash = "sha256:17a854d9a7a476a89dcef6c8bd119ad23e0f82557afbd2c442777a16408e614f", size = 312856 },
    { url = "https://files.pythonhosted.org/packages/dc/62/2a871837c0bb6ab0c9a88bf54de0fc021a6a08832d4ea313ed92a669d437/bcrypt-4.3.0-cp39-abi3-musllinux_1_1_x86_64.whl", hash = "sha256:6fb1fd3ab08c0cbc6826a2e0447610c6f09e983a281b919ed721ad32236b8b23", size = 316726 },
    { url = "https://files.pythonhosted.org/packages/0c/a1/9898ea3faac0b156d457fd73a3cb9c2855c6fd063e44b8522925cdd8ce46/bcrypt-4.3.0-cp39-abi3-musllinux_1_2_aarch64.whl", hash = "sha256:e965a9c1e9a393b8005031ff52583cedc15b7884fce7deb8b0346388837d6cfe", size = 343664 },
    { url = "https://files.pythonhosted.org/packages/40/f2/71b4ed65ce38982ecdda0ff20c3ad1b15e71949c78b2c053df53629ce940/bcrypt-4.3.0-cp39-abi3-musllinux_1_2_x86_64.whl", hash = "sha256:79e70b8342a33b52b55d93b3a59223a844962bef479f6a0ea318ebbcadf71505", size = 363128 },
    { url = "https://files.pythonhosted.org/packages/11/99/12f6a58eca6dea4be992d6c681b7ec9410a1d9f5cf368c61437e31daa879/bcrypt-4.3.0-cp39-abi3-win32.whl", hash = "sha256:b4d4e57f0a63fd0b358eb765063ff661328f69a04494427265950c71b992a39a", size = 160598 },
    { url = "https://files.pythonhosted.org/packages/a9/cf/45fb5261ece3e6b9817d3d82b2f343a505fd58674a92577923bc500bd1aa/bcrypt-4.3.0-cp39-abi3-win_amd64.whl", hash = "sha256:e53e074b120f2877a35cc6c736b8eb161377caae8925c17688bd46ba56daaa5b", size = 152799 },
]

[[package]]
name = "bertopic"
version = "0.16.4"
source = { registry = "https://pypi.org/simple" }
dependencies = [
    { name = "hdbscan" },
    { name = "numpy" },
    { name = "pandas" },
    { name = "plotly" },
    { name = "scikit-learn" },
    { name = "sentence-transformers" },
    { name = "tqdm" },
    { name = "umap-learn" },
]
sdist = { url = "https://files.pythonhosted.org/packages/c1/ff/12447a0c063f5f80d42d7887ac53a11aa8a37753d6f8c96b4aaaf48d9e66/bertopic-0.16.4.tar.gz", hash = "sha256:acbe5e9be4ca3c8b89fbfc39a92d172cf7a2bb2f0842dfdb4b227c16ad232d45", size = 114768 }
wheels = [
    { url = "https://files.pythonhosted.org/packages/95/5c/06feeb02dd288af34a46f3e8ac01d286d313ba902a048607f5bbed53a7db/bertopic-0.16.4-py3-none-any.whl", hash = "sha256:c73676be03f9bd472f8b124c959824d7fd827682732fb6066981e3dd21b94b70", size = 143713 },
]

[[package]]
name = "build"
version = "1.2.2.post1"
source = { registry = "https://pypi.org/simple" }
dependencies = [
    { name = "colorama", marker = "os_name == 'nt'" },
    { name = "packaging" },
    { name = "pyproject-hooks" },
]
sdist = { url = "https://files.pythonhosted.org/packages/7d/46/aeab111f8e06793e4f0e421fcad593d547fb8313b50990f31681ee2fb1ad/build-1.2.2.post1.tar.gz", hash = "sha256:b36993e92ca9375a219c99e606a122ff365a760a2d4bba0caa09bd5278b608b7", size = 46701 }
wheels = [
    { url = "https://files.pythonhosted.org/packages/84/c2/80633736cd183ee4a62107413def345f7e6e3c01563dbca1417363cf957e/build-1.2.2.post1-py3-none-any.whl", hash = "sha256:1d61c0887fa860c01971625baae8bdd338e517b836a2f70dd1f7aa3a6b2fc5b5", size = 22950 },
]

[[package]]
name = "cachetools"
version = "5.5.2"
source = { registry = "https://pypi.org/simple" }
sdist = { url = "https://files.pythonhosted.org/packages/6c/81/3747dad6b14fa2cf53fcf10548cf5aea6913e96fab41a3c198676f8948a5/cachetools-5.5.2.tar.gz", hash = "sha256:1a661caa9175d26759571b2e19580f9d6393969e5dfca11fdb1f947a23e640d4", size = 28380 }
wheels = [
    { url = "https://files.pythonhosted.org/packages/72/76/20fa66124dbe6be5cafeb312ece67de6b61dd91a0247d1ea13db4ebb33c2/cachetools-5.5.2-py3-none-any.whl", hash = "sha256:d26a22bcc62eb95c3beabd9f1ee5e820d3d2704fe2967cbe350e20c8ffcd3f0a", size = 10080 },
]

[[package]]
name = "certifi"
version = "2025.6.15"
source = { registry = "https://pypi.org/simple" }
sdist = { url = "https://files.pythonhosted.org/packages/73/f7/f14b46d4bcd21092d7d3ccef689615220d8a08fb25e564b65d20738e672e/certifi-2025.6.15.tar.gz", hash = "sha256:d747aa5a8b9bbbb1bb8c22bb13e22bd1f18e9796defa16bab421f7f7a317323b", size = 158753 }
wheels = [
    { url = "https://files.pythonhosted.org/packages/84/ae/320161bd181fc06471eed047ecce67b693fd7515b16d495d8932db763426/certifi-2025.6.15-py3-none-any.whl", hash = "sha256:2e0c7ce7cb5d8f8634ca55d2ba7e6ec2689a2fd6537d8dec1296a477a4910057", size = 157650 },
]

[[package]]
name = "cffi"
version = "1.17.1"
source = { registry = "https://pypi.org/simple" }
dependencies = [
    { name = "pycparser" },
]
sdist = { url = "https://files.pythonhosted.org/packages/fc/97/c783634659c2920c3fc70419e3af40972dbaf758daa229a7d6ea6135c90d/cffi-1.17.1.tar.gz", hash = "sha256:1c39c6016c32bc48dd54561950ebd6836e1670f2ae46128f67cf49e789c52824", size = 516621 }
wheels = [
    { url = "https://files.pythonhosted.org/packages/5a/84/e94227139ee5fb4d600a7a4927f322e1d4aea6fdc50bd3fca8493caba23f/cffi-1.17.1-cp312-cp312-macosx_10_9_x86_64.whl", hash = "sha256:805b4371bf7197c329fcb3ead37e710d1bca9da5d583f5073b799d5c5bd1eee4", size = 183178 },
    { url = "https://files.pythonhosted.org/packages/da/ee/fb72c2b48656111c4ef27f0f91da355e130a923473bf5ee75c5643d00cca/cffi-1.17.1-cp312-cp312-macosx_11_0_arm64.whl", hash = "sha256:733e99bc2df47476e3848417c5a4540522f234dfd4ef3ab7fafdf555b082ec0c", size = 178840 },
    { url = "https://files.pythonhosted.org/packages/cc/b6/db007700f67d151abadf508cbfd6a1884f57eab90b1bb985c4c8c02b0f28/cffi-1.17.1-cp312-cp312-manylinux_2_12_i686.manylinux2010_i686.manylinux_2_17_i686.manylinux2014_i686.whl", hash = "sha256:1257bdabf294dceb59f5e70c64a3e2f462c30c7ad68092d01bbbfb1c16b1ba36", size = 454803 },
    { url = "https://files.pythonhosted.org/packages/1a/df/f8d151540d8c200eb1c6fba8cd0dfd40904f1b0682ea705c36e6c2e97ab3/cffi-1.17.1-cp312-cp312-manylinux_2_17_aarch64.manylinux2014_aarch64.whl", hash = "sha256:da95af8214998d77a98cc14e3a3bd00aa191526343078b530ceb0bd710fb48a5", size = 478850 },
    { url = "https://files.pythonhosted.org/packages/28/c0/b31116332a547fd2677ae5b78a2ef662dfc8023d67f41b2a83f7c2aa78b1/cffi-1.17.1-cp312-cp312-manylinux_2_17_ppc64le.manylinux2014_ppc64le.whl", hash = "sha256:d63afe322132c194cf832bfec0dc69a99fb9bb6bbd550f161a49e9e855cc78ff", size = 485729 },
    { url = "https://files.pythonhosted.org/packages/91/2b/9a1ddfa5c7f13cab007a2c9cc295b70fbbda7cb10a286aa6810338e60ea1/cffi-1.17.1-cp312-cp312-manylinux_2_17_s390x.manylinux2014_s390x.whl", hash = "sha256:f79fc4fc25f1c8698ff97788206bb3c2598949bfe0fef03d299eb1b5356ada99", size = 471256 },
    { url = "https://files.pythonhosted.org/packages/b2/d5/da47df7004cb17e4955df6a43d14b3b4ae77737dff8bf7f8f333196717bf/cffi-1.17.1-cp312-cp312-manylinux_2_17_x86_64.manylinux2014_x86_64.whl", hash = "sha256:b62ce867176a75d03a665bad002af8e6d54644fad99a3c70905c543130e39d93", size = 479424 },
    { url = "https://files.pythonhosted.org/packages/0b/ac/2a28bcf513e93a219c8a4e8e125534f4f6db03e3179ba1c45e949b76212c/cffi-1.17.1-cp312-cp312-musllinux_1_1_aarch64.whl", hash = "sha256:386c8bf53c502fff58903061338ce4f4950cbdcb23e2902d86c0f722b786bbe3", size = 484568 },
    { url = "https://files.pythonhosted.org/packages/d4/38/ca8a4f639065f14ae0f1d9751e70447a261f1a30fa7547a828ae08142465/cffi-1.17.1-cp312-cp312-musllinux_1_1_x86_64.whl", hash = "sha256:4ceb10419a9adf4460ea14cfd6bc43d08701f0835e979bf821052f1805850fe8", size = 488736 },
    { url = "https://files.pythonhosted.org/packages/86/c5/28b2d6f799ec0bdecf44dced2ec5ed43e0eb63097b0f58c293583b406582/cffi-1.17.1-cp312-cp312-win32.whl", hash = "sha256:a08d7e755f8ed21095a310a693525137cfe756ce62d066e53f502a83dc550f65", size = 172448 },
    { url = "https://files.pythonhosted.org/packages/50/b9/db34c4755a7bd1cb2d1603ac3863f22bcecbd1ba29e5ee841a4bc510b294/cffi-1.17.1-cp312-cp312-win_amd64.whl", hash = "sha256:51392eae71afec0d0c8fb1a53b204dbb3bcabcb3c9b807eedf3e1e6ccf2de903", size = 181976 },
]

[[package]]
name = "cfgv"
version = "3.4.0"
source = { registry = "https://pypi.org/simple" }
sdist = { url = "https://files.pythonhosted.org/packages/11/74/539e56497d9bd1d484fd863dd69cbbfa653cd2aa27abfe35653494d85e94/cfgv-3.4.0.tar.gz", hash = "sha256:e52591d4c5f5dead8e0f673fb16db7949d2cfb3f7da4582893288f0ded8fe560", size = 7114 }
wheels = [
    { url = "https://files.pythonhosted.org/packages/c5/55/51844dd50c4fc7a33b653bfaba4c2456f06955289ca770a5dbd5fd267374/cfgv-3.4.0-py2.py3-none-any.whl", hash = "sha256:b7265b1f29fd3316bfcd2b330d63d024f2bfd8bcb8b0272f8e19a504856c48f9", size = 7249 },
]

[[package]]
name = "charset-normalizer"
version = "3.4.2"
source = { registry = "https://pypi.org/simple" }
sdist = { url = "https://files.pythonhosted.org/packages/e4/33/89c2ced2b67d1c2a61c19c6751aa8902d46ce3dacb23600a283619f5a12d/charset_normalizer-3.4.2.tar.gz", hash = "sha256:5baececa9ecba31eff645232d59845c07aa030f0c81ee70184a90d35099a0e63", size = 126367 }
wheels = [
    { url = "https://files.pythonhosted.org/packages/d7/a4/37f4d6035c89cac7930395a35cc0f1b872e652eaafb76a6075943754f095/charset_normalizer-3.4.2-cp312-cp312-macosx_10_13_universal2.whl", hash = "sha256:0c29de6a1a95f24b9a1aa7aefd27d2487263f00dfd55a77719b530788f75cff7", size = 199936 },
    { url = "https://files.pythonhosted.org/packages/ee/8a/1a5e33b73e0d9287274f899d967907cd0bf9c343e651755d9307e0dbf2b3/charset_normalizer-3.4.2-cp312-cp312-manylinux_2_17_aarch64.manylinux2014_aarch64.whl", hash = "sha256:cddf7bd982eaa998934a91f69d182aec997c6c468898efe6679af88283b498d3", size = 143790 },
    { url = "https://files.pythonhosted.org/packages/66/52/59521f1d8e6ab1482164fa21409c5ef44da3e9f653c13ba71becdd98dec3/charset_normalizer-3.4.2-cp312-cp312-manylinux_2_17_ppc64le.manylinux2014_ppc64le.whl", hash = "sha256:fcbe676a55d7445b22c10967bceaaf0ee69407fbe0ece4d032b6eb8d4565982a", size = 153924 },
    { url = "https://files.pythonhosted.org/packages/86/2d/fb55fdf41964ec782febbf33cb64be480a6b8f16ded2dbe8db27a405c09f/charset_normalizer-3.4.2-cp312-cp312-manylinux_2_17_s390x.manylinux2014_s390x.whl", hash = "sha256:d41c4d287cfc69060fa91cae9683eacffad989f1a10811995fa309df656ec214", size = 146626 },
    { url = "https://files.pythonhosted.org/packages/8c/73/6ede2ec59bce19b3edf4209d70004253ec5f4e319f9a2e3f2f15601ed5f7/charset_normalizer-3.4.2-cp312-cp312-manylinux_2_17_x86_64.manylinux2014_x86_64.whl", hash = "sha256:4e594135de17ab3866138f496755f302b72157d115086d100c3f19370839dd3a", size = 148567 },
    { url = "https://files.pythonhosted.org/packages/09/14/957d03c6dc343c04904530b6bef4e5efae5ec7d7990a7cbb868e4595ee30/charset_normalizer-3.4.2-cp312-cp312-manylinux_2_5_i686.manylinux1_i686.manylinux_2_17_i686.manylinux2014_i686.whl", hash = "sha256:cf713fe9a71ef6fd5adf7a79670135081cd4431c2943864757f0fa3a65b1fafd", size = 150957 },
    { url = "https://files.pythonhosted.org/packages/0d/c8/8174d0e5c10ccebdcb1b53cc959591c4c722a3ad92461a273e86b9f5a302/charset_normalizer-3.4.2-cp312-cp312-musllinux_1_2_aarch64.whl", hash = "sha256:a370b3e078e418187da8c3674eddb9d983ec09445c99a3a263c2011993522981", size = 145408 },
    { url = "https://files.pythonhosted.org/packages/58/aa/8904b84bc8084ac19dc52feb4f5952c6df03ffb460a887b42615ee1382e8/charset_normalizer-3.4.2-cp312-cp312-musllinux_1_2_i686.whl", hash = "sha256:a955b438e62efdf7e0b7b52a64dc5c3396e2634baa62471768a64bc2adb73d5c", size = 153399 },
    { url = "https://files.pythonhosted.org/packages/c2/26/89ee1f0e264d201cb65cf054aca6038c03b1a0c6b4ae998070392a3ce605/charset_normalizer-3.4.2-cp312-cp312-musllinux_1_2_ppc64le.whl", hash = "sha256:7222ffd5e4de8e57e03ce2cef95a4c43c98fcb72ad86909abdfc2c17d227fc1b", size = 156815 },
    { url = "https://files.pythonhosted.org/packages/fd/07/68e95b4b345bad3dbbd3a8681737b4338ff2c9df29856a6d6d23ac4c73cb/charset_normalizer-3.4.2-cp312-cp312-musllinux_1_2_s390x.whl", hash = "sha256:bee093bf902e1d8fc0ac143c88902c3dfc8941f7ea1d6a8dd2bcb786d33db03d", size = 154537 },
    { url = "https://files.pythonhosted.org/packages/77/1a/5eefc0ce04affb98af07bc05f3bac9094513c0e23b0562d64af46a06aae4/charset_normalizer-3.4.2-cp312-cp312-musllinux_1_2_x86_64.whl", hash = "sha256:dedb8adb91d11846ee08bec4c8236c8549ac721c245678282dcb06b221aab59f", size = 149565 },
    { url = "https://files.pythonhosted.org/packages/37/a0/2410e5e6032a174c95e0806b1a6585eb21e12f445ebe239fac441995226a/charset_normalizer-3.4.2-cp312-cp312-win32.whl", hash = "sha256:db4c7bf0e07fc3b7d89ac2a5880a6a8062056801b83ff56d8464b70f65482b6c", size = 98357 },
    { url = "https://files.pythonhosted.org/packages/6c/4f/c02d5c493967af3eda9c771ad4d2bbc8df6f99ddbeb37ceea6e8716a32bc/charset_normalizer-3.4.2-cp312-cp312-win_amd64.whl", hash = "sha256:5a9979887252a82fefd3d3ed2a8e3b937a7a809f65dcb1e068b090e165bbe99e", size = 105776 },
    { url = "https://files.pythonhosted.org/packages/20/94/c5790835a017658cbfabd07f3bfb549140c3ac458cfc196323996b10095a/charset_normalizer-3.4.2-py3-none-any.whl", hash = "sha256:7f56930ab0abd1c45cd15be65cc741c28b1c9a34876ce8c17a2fa107810c0af0", size = 52626 },
]

[[package]]
name = "chromadb"
version = "1.0.13"
source = { registry = "https://pypi.org/simple" }
dependencies = [
    { name = "bcrypt" },
    { name = "build" },
    { name = "grpcio" },
    { name = "httpx" },
    { name = "importlib-resources" },
    { name = "jsonschema" },
    { name = "kubernetes" },
    { name = "mmh3" },
    { name = "numpy" },
    { name = "onnxruntime" },
    { name = "opentelemetry-api" },
    { name = "opentelemetry-exporter-otlp-proto-grpc" },
    { name = "opentelemetry-sdk" },
    { name = "orjson" },
    { name = "overrides" },
    { name = "posthog" },
    { name = "pybase64" },
    { name = "pydantic" },
    { name = "pypika" },
    { name = "pyyaml" },
    { name = "rich" },
    { name = "tenacity" },
    { name = "tokenizers" },
    { name = "tqdm" },
    { name = "typer" },
    { name = "typing-extensions" },
    { name = "uvicorn", extra = ["standard"] },
]
sdist = { url = "https://files.pythonhosted.org/packages/b9/7f/63475ca4b333f19d9399220a6008802a8c65ae0f8d730b63f4e520ba1e3a/chromadb-1.0.13.tar.gz", hash = "sha256:48b78c860d63f722886891f9c5c6c32f9ab52ee9410162a0b4f0810ad157628f", size = 1182218 }
wheels = [
    { url = "https://files.pythonhosted.org/packages/08/d0/9c4491ef8e10a56c1d2bde56ce67c2a61ca0f01fd1b1b4d4fa08378b67e2/chromadb-1.0.13-cp39-abi3-macosx_10_12_x86_64.whl", hash = "sha256:f70a2109cfbdbc680a17e1df15648e053ae68d5f99abcd63f6aae78152955b72", size = 18663475 },
    { url = "https://files.pythonhosted.org/packages/f3/63/cb2abbe1dcb234bf6198c43ce5b258b4e4549290caa74c67f92a68bf01ee/chromadb-1.0.13-cp39-abi3-macosx_11_0_arm64.whl", hash = "sha256:78b7ce8893122c9f1f031c4fb6676aef7de6a05a6c756f1c29fdf8e32d243dfa", size = 17919015 },
    { url = "https://files.pythonhosted.org/packages/fa/3c/6fa5c88555817c8160b89f0a4af96ef242ddc7a6d90e13f765add8e79d4d/chromadb-1.0.13-cp39-abi3-manylinux_2_17_aarch64.manylinux2014_aarch64.whl", hash = "sha256:10e1608144beb9eafee2a5e62445b29404f23178736ba0c6f1fd0ccd7835ad05", size = 18441773 },
    { url = "https://files.pythonhosted.org/packages/b4/1d/2503541e7255cb433fc395257c75d5c4e9fbbd294b582082690db1b0e311/chromadb-1.0.13-cp39-abi3-manylinux_2_17_x86_64.manylinux2014_x86_64.whl", hash = "sha256:43a36fd055f4f8a4a3d6c968e1ce41379f2afbcd0d39f2d7bf9dae891d87f5ca", size = 19345310 },
    { url = "https://files.pythonhosted.org/packages/98/3d/1df1b47a3fba6bc4dc78cf042a440bfa068b1bae2524c3b99ef0538be38c/chromadb-1.0.13-cp39-abi3-win_amd64.whl", hash = "sha256:c71a8b43b54f1ca9094d4d505bf2b8c77325319eec4761cc5977b36717f3910a", size = 19341417 },
]

[[package]]
name = "click"
version = "8.2.1"
source = { registry = "https://pypi.org/simple" }
dependencies = [
    { name = "colorama", marker = "sys_platform == 'win32'" },
]
sdist = { url = "https://files.pythonhosted.org/packages/60/6c/8ca2efa64cf75a977a0d7fac081354553ebe483345c734fb6b6515d96bbc/click-8.2.1.tar.gz", hash = "sha256:27c491cc05d968d271d5a1db13e3b5a184636d9d930f148c50b038f0d0646202", size = 286342 }
wheels = [
    { url = "https://files.pythonhosted.org/packages/85/32/10bb5764d90a8eee674e9dc6f4db6a0ab47c8c4d0d83c27f7c39ac415a4d/click-8.2.1-py3-none-any.whl", hash = "sha256:61a3265b914e850b85317d0b3109c7f8cd35a670f963866005d6ef1d5175a12b", size = 102215 },
]

[[package]]
name = "cloudpickle"
version = "3.1.1"
source = { registry = "https://pypi.org/simple" }
sdist = { url = "https://files.pythonhosted.org/packages/52/39/069100b84d7418bc358d81669d5748efb14b9cceacd2f9c75f550424132f/cloudpickle-3.1.1.tar.gz", hash = "sha256:b216fa8ae4019d5482a8ac3c95d8f6346115d8835911fd4aefd1a445e4242c64", size = 22113 }
wheels = [
    { url = "https://files.pythonhosted.org/packages/7e/e8/64c37fadfc2816a7701fa8a6ed8d87327c7d54eacfbfb6edab14a2f2be75/cloudpickle-3.1.1-py3-none-any.whl", hash = "sha256:c8c5a44295039331ee9dad40ba100a9c7297b6f988e50e87ccdf3765a668350e", size = 20992 },
]

[[package]]
name = "colorama"
version = "0.4.6"
source = { registry = "https://pypi.org/simple" }
sdist = { url = "https://files.pythonhosted.org/packages/d8/53/6f443c9a4a8358a93a6792e2acffb9d9d5cb0a5cfd8802644b7b1c9a02e4/colorama-0.4.6.tar.gz", hash = "sha256:08695f5cb7ed6e0531a20572697297273c47b8cae5a63ffc6d6ed5c201be6e44", size = 27697 }
wheels = [
    { url = "https://files.pythonhosted.org/packages/d1/d6/3965ed04c63042e047cb6a3e6ed1a63a35087b6a609aa3a15ed8ac56c221/colorama-0.4.6-py2.py3-none-any.whl", hash = "sha256:4f1d9991f5acc0ca119f9d443620b77f9d6b33703e51011c16baf57afb285fc6", size = 25335 },
]

[[package]]
name = "coloredlogs"
version = "15.0.1"
source = { registry = "https://pypi.org/simple" }
dependencies = [
    { name = "humanfriendly" },
]
sdist = { url = "https://files.pythonhosted.org/packages/cc/c7/eed8f27100517e8c0e6b923d5f0845d0cb99763da6fdee00478f91db7325/coloredlogs-15.0.1.tar.gz", hash = "sha256:7c991aa71a4577af2f82600d8f8f3a89f936baeaf9b50a9c197da014e5bf16b0", size = 278520 }
wheels = [
    { url = "https://files.pythonhosted.org/packages/a7/06/3d6badcf13db419e25b07041d9c7b4a2c331d3f4e7134445ec5df57714cd/coloredlogs-15.0.1-py2.py3-none-any.whl", hash = "sha256:612ee75c546f53e92e70049c9dbfcc18c935a2b9a53b66085ce9ef6a6e5c0934", size = 46018 },
]

[[package]]
name = "coverage"
version = "7.9.1"
source = { registry = "https://pypi.org/simple" }
sdist = { url = "https://files.pythonhosted.org/packages/e7/e0/98670a80884f64578f0c22cd70c5e81a6e07b08167721c7487b4d70a7ca0/coverage-7.9.1.tar.gz", hash = "sha256:6cf43c78c4282708a28e466316935ec7489a9c487518a77fa68f716c67909cec", size = 813650 }
wheels = [
    { url = "https://files.pythonhosted.org/packages/68/d9/7f66eb0a8f2fce222de7bdc2046ec41cb31fe33fb55a330037833fb88afc/coverage-7.9.1-cp312-cp312-macosx_10_13_x86_64.whl", hash = "sha256:a8de12b4b87c20de895f10567639c0797b621b22897b0af3ce4b4e204a743626", size = 212336 },
    { url = "https://files.pythonhosted.org/packages/20/20/e07cb920ef3addf20f052ee3d54906e57407b6aeee3227a9c91eea38a665/coverage-7.9.1-cp312-cp312-macosx_11_0_arm64.whl", hash = "sha256:5add197315a054e92cee1b5f686a2bcba60c4c3e66ee3de77ace6c867bdee7cb", size = 212571 },
    { url = "https://files.pythonhosted.org/packages/78/f8/96f155de7e9e248ca9c8ff1a40a521d944ba48bec65352da9be2463745bf/coverage-7.9.1-cp312-cp312-manylinux_2_17_aarch64.manylinux2014_aarch64.whl", hash = "sha256:600a1d4106fe66f41e5d0136dfbc68fe7200a5cbe85610ddf094f8f22e1b0300", size = 246377 },
    { url = "https://files.pythonhosted.org/packages/3e/cf/1d783bd05b7bca5c10ded5f946068909372e94615a4416afadfe3f63492d/coverage-7.9.1-cp312-cp312-manylinux_2_5_i686.manylinux1_i686.manylinux_2_17_i686.manylinux2014_i686.whl", hash = "sha256:2a876e4c3e5a2a1715a6608906aa5a2e0475b9c0f68343c2ada98110512ab1d8", size = 243394 },
    { url = "https://files.pythonhosted.org/packages/02/dd/e7b20afd35b0a1abea09fb3998e1abc9f9bd953bee548f235aebd2b11401/coverage-7.9.1-cp312-cp312-manylinux_2_5_x86_64.manylinux1_x86_64.manylinux_2_17_x86_64.manylinux2014_x86_64.whl", hash = "sha256:81f34346dd63010453922c8e628a52ea2d2ccd73cb2487f7700ac531b247c8a5", size = 245586 },
    { url = "https://files.pythonhosted.org/packages/4e/38/b30b0006fea9d617d1cb8e43b1bc9a96af11eff42b87eb8c716cf4d37469/coverage-7.9.1-cp312-cp312-musllinux_1_2_aarch64.whl", hash = "sha256:888f8eee13f2377ce86d44f338968eedec3291876b0b8a7289247ba52cb984cd", size = 245396 },
    { url = "https://files.pythonhosted.org/packages/31/e4/4d8ec1dc826e16791f3daf1b50943e8e7e1eb70e8efa7abb03936ff48418/coverage-7.9.1-cp312-cp312-musllinux_1_2_i686.whl", hash = "sha256:9969ef1e69b8c8e1e70d591f91bbc37fc9a3621e447525d1602801a24ceda898", size = 243577 },
    { url = "https://files.pythonhosted.org/packages/25/f4/b0e96c5c38e6e40ef465c4bc7f138863e2909c00e54a331da335faf0d81a/coverage-7.9.1-cp312-cp312-musllinux_1_2_x86_64.whl", hash = "sha256:60c458224331ee3f1a5b472773e4a085cc27a86a0b48205409d364272d67140d", size = 244809 },
    { url = "https://files.pythonhosted.org/packages/8a/65/27e0a1fa5e2e5079bdca4521be2f5dabf516f94e29a0defed35ac2382eb2/coverage-7.9.1-cp312-cp312-win32.whl", hash = "sha256:5f646a99a8c2b3ff4c6a6e081f78fad0dde275cd59f8f49dc4eab2e394332e74", size = 214724 },
    { url = "https://files.pythonhosted.org/packages/9b/a8/d5b128633fd1a5e0401a4160d02fa15986209a9e47717174f99dc2f7166d/coverage-7.9.1-cp312-cp312-win_amd64.whl", hash = "sha256:30f445f85c353090b83e552dcbbdad3ec84c7967e108c3ae54556ca69955563e", size = 215535 },
    { url = "https://files.pythonhosted.org/packages/a3/37/84bba9d2afabc3611f3e4325ee2c6a47cd449b580d4a606b240ce5a6f9bf/coverage-7.9.1-cp312-cp312-win_arm64.whl", hash = "sha256:af41da5dca398d3474129c58cb2b106a5d93bbb196be0d307ac82311ca234342", size = 213904 },
    { url = "https://files.pythonhosted.org/packages/08/b8/7ddd1e8ba9701dea08ce22029917140e6f66a859427406579fd8d0ca7274/coverage-7.9.1-py3-none-any.whl", hash = "sha256:66b974b145aa189516b6bf2d8423e888b742517d37872f6ee4c5be0073bd9a3c", size = 204000 },
]

[[package]]
name = "cryptography"
version = "45.0.4"
source = { registry = "https://pypi.org/simple" }
dependencies = [
    { name = "cffi", marker = "platform_python_implementation != 'PyPy'" },
]
sdist = { url = "https://files.pythonhosted.org/packages/fe/c8/a2a376a8711c1e11708b9c9972e0c3223f5fc682552c82d8db844393d6ce/cryptography-45.0.4.tar.gz", hash = "sha256:7405ade85c83c37682c8fe65554759800a4a8c54b2d96e0f8ad114d31b808d57", size = 744890 }
wheels = [
    { url = "https://files.pythonhosted.org/packages/cc/1c/92637793de053832523b410dbe016d3f5c11b41d0cf6eef8787aabb51d41/cryptography-45.0.4-cp311-abi3-macosx_10_9_universal2.whl", hash = "sha256:425a9a6ac2823ee6e46a76a21a4e8342d8fa5c01e08b823c1f19a8b74f096069", size = 7055712 },
    { url = "https://files.pythonhosted.org/packages/ba/14/93b69f2af9ba832ad6618a03f8a034a5851dc9a3314336a3d71c252467e1/cryptography-45.0.4-cp311-abi3-manylinux2014_aarch64.manylinux_2_17_aarch64.whl", hash = "sha256:680806cf63baa0039b920f4976f5f31b10e772de42f16310a6839d9f21a26b0d", size = 4205335 },
    { url = "https://files.pythonhosted.org/packages/67/30/fae1000228634bf0b647fca80403db5ca9e3933b91dd060570689f0bd0f7/cryptography-45.0.4-cp311-abi3-manylinux2014_x86_64.manylinux_2_17_x86_64.whl", hash = "sha256:4ca0f52170e821bc8da6fc0cc565b7bb8ff8d90d36b5e9fdd68e8a86bdf72036", size = 4431487 },
    { url = "https://files.pythonhosted.org/packages/6d/5a/7dffcf8cdf0cb3c2430de7404b327e3db64735747d641fc492539978caeb/cryptography-45.0.4-cp311-abi3-manylinux_2_28_aarch64.whl", hash = "sha256:f3fe7a5ae34d5a414957cc7f457e2b92076e72938423ac64d215722f6cf49a9e", size = 4208922 },
    { url = "https://files.pythonhosted.org/packages/c6/f3/528729726eb6c3060fa3637253430547fbaaea95ab0535ea41baa4a6fbd8/cryptography-45.0.4-cp311-abi3-manylinux_2_28_armv7l.manylinux_2_31_armv7l.whl", hash = "sha256:25eb4d4d3e54595dc8adebc6bbd5623588991d86591a78c2548ffb64797341e2", size = 3900433 },
    { url = "https://files.pythonhosted.org/packages/d9/4a/67ba2e40f619e04d83c32f7e1d484c1538c0800a17c56a22ff07d092ccc1/cryptography-45.0.4-cp311-abi3-manylinux_2_28_x86_64.whl", hash = "sha256:ce1678a2ccbe696cf3af15a75bb72ee008d7ff183c9228592ede9db467e64f1b", size = 4464163 },
    { url = "https://files.pythonhosted.org/packages/7e/9a/b4d5aa83661483ac372464809c4b49b5022dbfe36b12fe9e323ca8512420/cryptography-45.0.4-cp311-abi3-manylinux_2_34_aarch64.whl", hash = "sha256:49fe9155ab32721b9122975e168a6760d8ce4cffe423bcd7ca269ba41b5dfac1", size = 4208687 },
    { url = "https://files.pythonhosted.org/packages/db/b7/a84bdcd19d9c02ec5807f2ec2d1456fd8451592c5ee353816c09250e3561/cryptography-45.0.4-cp311-abi3-manylinux_2_34_x86_64.whl", hash = "sha256:2882338b2a6e0bd337052e8b9007ced85c637da19ef9ecaf437744495c8c2999", size = 4463623 },
    { url = "https://files.pythonhosted.org/packages/d8/84/69707d502d4d905021cac3fb59a316344e9f078b1da7fb43ecde5e10840a/cryptography-45.0.4-cp311-abi3-musllinux_1_2_aarch64.whl", hash = "sha256:23b9c3ea30c3ed4db59e7b9619272e94891f8a3a5591d0b656a7582631ccf750", size = 4332447 },
    { url = "https://files.pythonhosted.org/packages/f3/ee/d4f2ab688e057e90ded24384e34838086a9b09963389a5ba6854b5876598/cryptography-45.0.4-cp311-abi3-musllinux_1_2_x86_64.whl", hash = "sha256:b0a97c927497e3bc36b33987abb99bf17a9a175a19af38a892dc4bbb844d7ee2", size = 4572830 },
    { url = "https://files.pythonhosted.org/packages/70/d4/994773a261d7ff98034f72c0e8251fe2755eac45e2265db4c866c1c6829c/cryptography-45.0.4-cp311-abi3-win32.whl", hash = "sha256:e00a6c10a5c53979d6242f123c0a97cff9f3abed7f064fc412c36dc521b5f257", size = 2932769 },
    { url = "https://files.pythonhosted.org/packages/5a/42/c80bd0b67e9b769b364963b5252b17778a397cefdd36fa9aa4a5f34c599a/cryptography-45.0.4-cp311-abi3-win_amd64.whl", hash = "sha256:817ee05c6c9f7a69a16200f0c90ab26d23a87701e2a284bd15156783e46dbcc8", size = 3410441 },
    { url = "https://files.pythonhosted.org/packages/ce/0b/2488c89f3a30bc821c9d96eeacfcab6ff3accc08a9601ba03339c0fd05e5/cryptography-45.0.4-cp37-abi3-macosx_10_9_universal2.whl", hash = "sha256:964bcc28d867e0f5491a564b7debb3ffdd8717928d315d12e0d7defa9e43b723", size = 7031836 },
    { url = "https://files.pythonhosted.org/packages/fe/51/8c584ed426093aac257462ae62d26ad61ef1cbf5b58d8b67e6e13c39960e/cryptography-45.0.4-cp37-abi3-manylinux2014_aarch64.manylinux_2_17_aarch64.whl", hash = "sha256:6a5bf57554e80f75a7db3d4b1dacaa2764611ae166ab42ea9a72bcdb5d577637", size = 4195746 },
    { url = "https://files.pythonhosted.org/packages/5c/7d/4b0ca4d7af95a704eef2f8f80a8199ed236aaf185d55385ae1d1610c03c2/cryptography-45.0.4-cp37-abi3-manylinux2014_x86_64.manylinux_2_17_x86_64.whl", hash = "sha256:46cf7088bf91bdc9b26f9c55636492c1cce3e7aaf8041bbf0243f5e5325cfb2d", size = 4424456 },
    { url = "https://files.pythonhosted.org/packages/1d/45/5fabacbc6e76ff056f84d9f60eeac18819badf0cefc1b6612ee03d4ab678/cryptography-45.0.4-cp37-abi3-manylinux_2_28_aarch64.whl", hash = "sha256:7bedbe4cc930fa4b100fc845ea1ea5788fcd7ae9562e669989c11618ae8d76ee", size = 4198495 },
    { url = "https://files.pythonhosted.org/packages/55/b7/ffc9945b290eb0a5d4dab9b7636706e3b5b92f14ee5d9d4449409d010d54/cryptography-45.0.4-cp37-abi3-manylinux_2_28_armv7l.manylinux_2_31_armv7l.whl", hash = "sha256:eaa3e28ea2235b33220b949c5a0d6cf79baa80eab2eb5607ca8ab7525331b9ff", size = 3885540 },
    { url = "https://files.pythonhosted.org/packages/7f/e3/57b010282346980475e77d414080acdcb3dab9a0be63071efc2041a2c6bd/cryptography-45.0.4-cp37-abi3-manylinux_2_28_x86_64.whl", hash = "sha256:7ef2dde4fa9408475038fc9aadfc1fb2676b174e68356359632e980c661ec8f6", size = 4452052 },
    { url = "https://files.pythonhosted.org/packages/37/e6/ddc4ac2558bf2ef517a358df26f45bc774a99bf4653e7ee34b5e749c03e3/cryptography-45.0.4-cp37-abi3-manylinux_2_34_aarch64.whl", hash = "sha256:6a3511ae33f09094185d111160fd192c67aa0a2a8d19b54d36e4c78f651dc5ad", size = 4198024 },
    { url = "https://files.pythonhosted.org/packages/3a/c0/85fa358ddb063ec588aed4a6ea1df57dc3e3bc1712d87c8fa162d02a65fc/cryptography-45.0.4-cp37-abi3-manylinux_2_34_x86_64.whl", hash = "sha256:06509dc70dd71fa56eaa138336244e2fbaf2ac164fc9b5e66828fccfd2b680d6", size = 4451442 },
    { url = "https://files.pythonhosted.org/packages/33/67/362d6ec1492596e73da24e669a7fbbaeb1c428d6bf49a29f7a12acffd5dc/cryptography-45.0.4-cp37-abi3-musllinux_1_2_aarch64.whl", hash = "sha256:5f31e6b0a5a253f6aa49be67279be4a7e5a4ef259a9f33c69f7d1b1191939872", size = 4325038 },
    { url = "https://files.pythonhosted.org/packages/53/75/82a14bf047a96a1b13ebb47fb9811c4f73096cfa2e2b17c86879687f9027/cryptography-45.0.4-cp37-abi3-musllinux_1_2_x86_64.whl", hash = "sha256:944e9ccf67a9594137f942d5b52c8d238b1b4e46c7a0c2891b7ae6e01e7c80a4", size = 4560964 },
    { url = "https://files.pythonhosted.org/packages/cd/37/1a3cba4c5a468ebf9b95523a5ef5651244693dc712001e276682c278fc00/cryptography-45.0.4-cp37-abi3-win32.whl", hash = "sha256:c22fe01e53dc65edd1945a2e6f0015e887f84ced233acecb64b4daadb32f5c97", size = 2924557 },
    { url = "https://files.pythonhosted.org/packages/2a/4b/3256759723b7e66380397d958ca07c59cfc3fb5c794fb5516758afd05d41/cryptography-45.0.4-cp37-abi3-win_amd64.whl", hash = "sha256:627ba1bc94f6adf0b0a2e35d87020285ead22d9f648c7e75bb64f367375f3b22", size = 3395508 },
]

[[package]]
name = "deprecation"
version = "2.1.0"
source = { registry = "https://pypi.org/simple" }
dependencies = [
    { name = "packaging" },
]
sdist = { url = "https://files.pythonhosted.org/packages/5a/d3/8ae2869247df154b64c1884d7346d412fed0c49df84db635aab2d1c40e62/deprecation-2.1.0.tar.gz", hash = "sha256:72b3bde64e5d778694b0cf68178aed03d15e15477116add3fb773e581f9518ff", size = 173788 }
wheels = [
    { url = "https://files.pythonhosted.org/packages/02/c3/253a89ee03fc9b9682f1541728eb66db7db22148cd94f89ab22528cd1e1b/deprecation-2.1.0-py2.py3-none-any.whl", hash = "sha256:a10811591210e1fb0e768a8c25517cabeabcba6f0bf96564f8ff45189f90b14a", size = 11178 },
]

[[package]]
name = "distlib"
version = "0.3.9"
source = { registry = "https://pypi.org/simple" }
sdist = { url = "https://files.pythonhosted.org/packages/0d/dd/1bec4c5ddb504ca60fc29472f3d27e8d4da1257a854e1d96742f15c1d02d/distlib-0.3.9.tar.gz", hash = "sha256:a60f20dea646b8a33f3e7772f74dc0b2d0772d2837ee1342a00645c81edf9403", size = 613923 }
wheels = [
    { url = "https://files.pythonhosted.org/packages/91/a1/cf2472db20f7ce4a6be1253a81cfdf85ad9c7885ffbed7047fb72c24cf87/distlib-0.3.9-py2.py3-none-any.whl", hash = "sha256:47f8c22fd27c27e25a65601af709b38e4f0a45ea4fc2e710f65755fa8caaaf87", size = 468973 },
]

[[package]]
name = "distro"
version = "1.9.0"
source = { registry = "https://pypi.org/simple" }
sdist = { url = "https://files.pythonhosted.org/packages/fc/f8/98eea607f65de6527f8a2e8885fc8015d3e6f5775df186e443e0964a11c3/distro-1.9.0.tar.gz", hash = "sha256:2fa77c6fd8940f116ee1d6b94a2f90b13b5ea8d019b98bc8bafdcabcdd9bdbed", size = 60722 }
wheels = [
    { url = "https://files.pythonhosted.org/packages/12/b3/231ffd4ab1fc9d679809f356cebee130ac7daa00d6d6f3206dd4fd137e9e/distro-1.9.0-py3-none-any.whl", hash = "sha256:7bffd925d65168f85027d8da9af6bddab658135b840670a223589bc0c8ef02b2", size = 20277 },
]

[[package]]
name = "docker"
version = "7.1.0"
source = { registry = "https://pypi.org/simple" }
dependencies = [
    { name = "pywin32", marker = "sys_platform == 'win32'" },
    { name = "requests" },
    { name = "urllib3" },
]
sdist = { url = "https://files.pythonhosted.org/packages/91/9b/4a2ea29aeba62471211598dac5d96825bb49348fa07e906ea930394a83ce/docker-7.1.0.tar.gz", hash = "sha256:ad8c70e6e3f8926cb8a92619b832b4ea5299e2831c14284663184e200546fa6c", size = 117834 }
wheels = [
    { url = "https://files.pythonhosted.org/packages/e3/26/57c6fb270950d476074c087527a558ccb6f4436657314bfb6cdf484114c4/docker-7.1.0-py3-none-any.whl", hash = "sha256:c96b93b7f0a746f9e77d325bcfb87422a3d8bd4f03136ae8a85b37f1898d5fc0", size = 147774 },
]

[[package]]
name = "durationpy"
version = "0.10"
source = { registry = "https://pypi.org/simple" }
sdist = { url = "https://files.pythonhosted.org/packages/9d/a4/e44218c2b394e31a6dd0d6b095c4e1f32d0be54c2a4b250032d717647bab/durationpy-0.10.tar.gz", hash = "sha256:1fa6893409a6e739c9c72334fc65cca1f355dbdd93405d30f726deb5bde42fba", size = 3335 }
wheels = [
    { url = "https://files.pythonhosted.org/packages/b0/0d/9feae160378a3553fa9a339b0e9c1a048e147a4127210e286ef18b730f03/durationpy-0.10-py3-none-any.whl", hash = "sha256:3b41e1b601234296b4fb368338fdcd3e13e0b4fb5b67345948f4f2bf9868b286", size = 3922 },
]

[[package]]
name = "ecdsa"
version = "0.19.1"
source = { registry = "https://pypi.org/simple" }
dependencies = [
    { name = "six" },
]
sdist = { url = "https://files.pythonhosted.org/packages/c0/1f/924e3caae75f471eae4b26bd13b698f6af2c44279f67af317439c2f4c46a/ecdsa-0.19.1.tar.gz", hash = "sha256:478cba7b62555866fcb3bb3fe985e06decbdb68ef55713c4e5ab98c57d508e61", size = 201793 }
wheels = [
    { url = "https://files.pythonhosted.org/packages/cb/a3/460c57f094a4a165c84a1341c373b0a4f5ec6ac244b998d5021aade89b77/ecdsa-0.19.1-py2.py3-none-any.whl", hash = "sha256:30638e27cf77b7e15c4c4cc1973720149e1033827cfd00661ca5c8cc0cdb24c3", size = 150607 },
]

[[package]]
name = "events"
version = "0.5"
source = { registry = "https://pypi.org/simple" }
wheels = [
    { url = "https://files.pythonhosted.org/packages/25/ed/e47dec0626edd468c84c04d97769e7ab4ea6457b7f54dcb3f72b17fcd876/Events-0.5-py3-none-any.whl", hash = "sha256:a7286af378ba3e46640ac9825156c93bdba7502174dd696090fdfcd4d80a1abd", size = 6758 },
]

[[package]]
name = "execnet"
version = "2.1.1"
source = { registry = "https://pypi.org/simple" }
sdist = { url = "https://files.pythonhosted.org/packages/bb/ff/b4c0dc78fbe20c3e59c0c7334de0c27eb4001a2b2017999af398bf730817/execnet-2.1.1.tar.gz", hash = "sha256:5189b52c6121c24feae288166ab41b32549c7e2348652736540b9e6e7d4e72e3", size = 166524 }
wheels = [
    { url = "https://files.pythonhosted.org/packages/43/09/2aea36ff60d16dd8879bdb2f5b3ee0ba8d08cbbdcdfe870e695ce3784385/execnet-2.1.1-py3-none-any.whl", hash = "sha256:26dee51f1b80cebd6d0ca8e74dd8745419761d3bef34163928cbebbdc4749fdc", size = 40612 },
]

[[package]]
name = "fastapi"
version = "0.115.13"
source = { registry = "https://pypi.org/simple" }
dependencies = [
    { name = "pydantic" },
    { name = "starlette" },
    { name = "typing-extensions" },
]
sdist = { url = "https://files.pythonhosted.org/packages/20/64/ec0788201b5554e2a87c49af26b77a4d132f807a0fa9675257ac92c6aa0e/fastapi-0.115.13.tar.gz", hash = "sha256:55d1d25c2e1e0a0a50aceb1c8705cd932def273c102bff0b1c1da88b3c6eb307", size = 295680 }
wheels = [
    { url = "https://files.pythonhosted.org/packages/59/4a/e17764385382062b0edbb35a26b7cf76d71e27e456546277a42ba6545c6e/fastapi-0.115.13-py3-none-any.whl", hash = "sha256:0a0cab59afa7bab22f5eb347f8c9864b681558c278395e94035a741fc10cd865", size = 95315 },
]

[[package]]
name = "filelock"
version = "3.18.0"
source = { registry = "https://pypi.org/simple" }
sdist = { url = "https://files.pythonhosted.org/packages/0a/10/c23352565a6544bdc5353e0b15fc1c563352101f30e24bf500207a54df9a/filelock-3.18.0.tar.gz", hash = "sha256:adbc88eabb99d2fec8c9c1b229b171f18afa655400173ddc653d5d01501fb9f2", size = 18075 }
wheels = [
    { url = "https://files.pythonhosted.org/packages/4d/36/2a115987e2d8c300a974597416d9de88f2444426de9571f4b59b2cca3acc/filelock-3.18.0-py3-none-any.whl", hash = "sha256:c401f4f8377c4464e6db25fff06205fd89bdd83b65eb0488ed1b160f780e21de", size = 16215 },
]

[[package]]
name = "flatbuffers"
version = "25.2.10"
source = { registry = "https://pypi.org/simple" }
sdist = { url = "https://files.pythonhosted.org/packages/e4/30/eb5dce7994fc71a2f685d98ec33cc660c0a5887db5610137e60d8cbc4489/flatbuffers-25.2.10.tar.gz", hash = "sha256:97e451377a41262f8d9bd4295cc836133415cc03d8cb966410a4af92eb00d26e", size = 22170 }
wheels = [
    { url = "https://files.pythonhosted.org/packages/b8/25/155f9f080d5e4bc0082edfda032ea2bc2b8fab3f4d25d46c1e9dd22a1a89/flatbuffers-25.2.10-py2.py3-none-any.whl", hash = "sha256:ebba5f4d5ea615af3f7fd70fc310636fbb2bbd1f566ac0a23d98dd412de50051", size = 30953 },
]

[[package]]
name = "freezegun"
version = "1.5.2"
source = { registry = "https://pypi.org/simple" }
dependencies = [
    { name = "python-dateutil" },
]
sdist = { url = "https://files.pythonhosted.org/packages/c7/75/0455fa5029507a2150da59db4f165fbc458ff8bb1c4f4d7e8037a14ad421/freezegun-1.5.2.tar.gz", hash = "sha256:a54ae1d2f9c02dbf42e02c18a3ab95ab4295818b549a34dac55592d72a905181", size = 34855 }
wheels = [
    { url = "https://files.pythonhosted.org/packages/b5/b2/68d4c9b6431121b6b6aa5e04a153cac41dcacc79600ed6e2e7c3382156f5/freezegun-1.5.2-py3-none-any.whl", hash = "sha256:5aaf3ba229cda57afab5bd311f0108d86b6fb119ae89d2cd9c43ec8c1733c85b", size = 18715 },
]

[[package]]
name = "fsspec"
version = "2025.5.1"
source = { registry = "https://pypi.org/simple" }
sdist = { url = "https://files.pythonhosted.org/packages/00/f7/27f15d41f0ed38e8fcc488584b57e902b331da7f7c6dcda53721b15838fc/fsspec-2025.5.1.tar.gz", hash = "sha256:2e55e47a540b91843b755e83ded97c6e897fa0942b11490113f09e9c443c2475", size = 303033 }
wheels = [
    { url = "https://files.pythonhosted.org/packages/bb/61/78c7b3851add1481b048b5fdc29067397a1784e2910592bc81bb3f608635/fsspec-2025.5.1-py3-none-any.whl", hash = "sha256:24d3a2e663d5fc735ab256263c4075f374a174c3410c0b25e5bd1970bceaa462", size = 199052 },
]

[[package]]
name = "google-auth"
version = "2.40.3"
source = { registry = "https://pypi.org/simple" }
dependencies = [
    { name = "cachetools" },
    { name = "pyasn1-modules" },
    { name = "rsa" },
]
sdist = { url = "https://files.pythonhosted.org/packages/9e/9b/e92ef23b84fa10a64ce4831390b7a4c2e53c0132568d99d4ae61d04c8855/google_auth-2.40.3.tar.gz", hash = "sha256:500c3a29adedeb36ea9cf24b8d10858e152f2412e3ca37829b3fa18e33d63b77", size = 281029 }
wheels = [
    { url = "https://files.pythonhosted.org/packages/17/63/b19553b658a1692443c62bd07e5868adaa0ad746a0751ba62c59568cd45b/google_auth-2.40.3-py2.py3-none-any.whl", hash = "sha256:1370d4593e86213563547f97a92752fc658456fe4514c809544f330fed45a7ca", size = 216137 },
]

[[package]]
name = "googleapis-common-protos"
version = "1.70.0"
source = { registry = "https://pypi.org/simple" }
dependencies = [
    { name = "protobuf" },
]
sdist = { url = "https://files.pythonhosted.org/packages/39/24/33db22342cf4a2ea27c9955e6713140fedd51e8b141b5ce5260897020f1a/googleapis_common_protos-1.70.0.tar.gz", hash = "sha256:0e1b44e0ea153e6594f9f394fef15193a68aaaea2d843f83e2742717ca753257", size = 145903 }
wheels = [
    { url = "https://files.pythonhosted.org/packages/86/f1/62a193f0227cf15a920390abe675f386dec35f7ae3ffe6da582d3ade42c7/googleapis_common_protos-1.70.0-py3-none-any.whl", hash = "sha256:b8bfcca8c25a2bb253e0e0b0adaf8c00773e5e6af6fd92397576680b807e0fd8", size = 294530 },
]

[[package]]
name = "greenlet"
version = "3.2.3"
source = { registry = "https://pypi.org/simple" }
sdist = { url = "https://files.pythonhosted.org/packages/c9/92/bb85bd6e80148a4d2e0c59f7c0c2891029f8fd510183afc7d8d2feeed9b6/greenlet-3.2.3.tar.gz", hash = "sha256:8b0dd8ae4c0d6f5e54ee55ba935eeb3d735a9b58a8a1e5b5cbab64e01a39f365", size = 185752 }
wheels = [
    { url = "https://files.pythonhosted.org/packages/f3/94/ad0d435f7c48debe960c53b8f60fb41c2026b1d0fa4a99a1cb17c3461e09/greenlet-3.2.3-cp312-cp312-macosx_11_0_universal2.whl", hash = "sha256:25ad29caed5783d4bd7a85c9251c651696164622494c00802a139c00d639242d", size = 271992 },
    { url = "https://files.pythonhosted.org/packages/93/5d/7c27cf4d003d6e77749d299c7c8f5fd50b4f251647b5c2e97e1f20da0ab5/greenlet-3.2.3-cp312-cp312-manylinux2014_aarch64.manylinux_2_17_aarch64.whl", hash = "sha256:88cd97bf37fe24a6710ec6a3a7799f3f81d9cd33317dcf565ff9950c83f55e0b", size = 638820 },
    { url = "https://files.pythonhosted.org/packages/c6/7e/807e1e9be07a125bb4c169144937910bf59b9d2f6d931578e57f0bce0ae2/greenlet-3.2.3-cp312-cp312-manylinux2014_ppc64le.manylinux_2_17_ppc64le.whl", hash = "sha256:baeedccca94880d2f5666b4fa16fc20ef50ba1ee353ee2d7092b383a243b0b0d", size = 653046 },
    { url = "https://files.pythonhosted.org/packages/9d/ab/158c1a4ea1068bdbc78dba5a3de57e4c7aeb4e7fa034320ea94c688bfb61/greenlet-3.2.3-cp312-cp312-manylinux2014_s390x.manylinux_2_17_s390x.whl", hash = "sha256:be52af4b6292baecfa0f397f3edb3c6092ce071b499dd6fe292c9ac9f2c8f264", size = 647701 },
    { url = "https://files.pythonhosted.org/packages/cc/0d/93729068259b550d6a0288da4ff72b86ed05626eaf1eb7c0d3466a2571de/greenlet-3.2.3-cp312-cp312-manylinux2014_x86_64.manylinux_2_17_x86_64.whl", hash = "sha256:0cc73378150b8b78b0c9fe2ce56e166695e67478550769536a6742dca3651688", size = 649747 },
    { url = "https://files.pythonhosted.org/packages/f6/f6/c82ac1851c60851302d8581680573245c8fc300253fc1ff741ae74a6c24d/greenlet-3.2.3-cp312-cp312-manylinux_2_24_x86_64.manylinux_2_28_x86_64.whl", hash = "sha256:706d016a03e78df129f68c4c9b4c4f963f7d73534e48a24f5f5a7101ed13dbbb", size = 605461 },
    { url = "https://files.pythonhosted.org/packages/98/82/d022cf25ca39cf1200650fc58c52af32c90f80479c25d1cbf57980ec3065/greenlet-3.2.3-cp312-cp312-musllinux_1_1_aarch64.whl", hash = "sha256:419e60f80709510c343c57b4bb5a339d8767bf9aef9b8ce43f4f143240f88b7c", size = 1121190 },
    { url = "https://files.pythonhosted.org/packages/f5/e1/25297f70717abe8104c20ecf7af0a5b82d2f5a980eb1ac79f65654799f9f/greenlet-3.2.3-cp312-cp312-musllinux_1_1_x86_64.whl", hash = "sha256:93d48533fade144203816783373f27a97e4193177ebaaf0fc396db19e5d61163", size = 1149055 },
    { url = "https://files.pythonhosted.org/packages/1f/8f/8f9e56c5e82eb2c26e8cde787962e66494312dc8cb261c460e1f3a9c88bc/greenlet-3.2.3-cp312-cp312-win_amd64.whl", hash = "sha256:7454d37c740bb27bdeddfc3f358f26956a07d5220818ceb467a483197d84f849", size = 297817 },
]

[[package]]
name = "grpcio"
version = "1.67.1"
source = { registry = "https://pypi.org/simple" }
sdist = { url = "https://files.pythonhosted.org/packages/20/53/d9282a66a5db45981499190b77790570617a604a38f3d103d0400974aeb5/grpcio-1.67.1.tar.gz", hash = "sha256:3dc2ed4cabea4dc14d5e708c2b426205956077cc5de419b4d4079315017e9732", size = 12580022 }
wheels = [
    { url = "https://files.pythonhosted.org/packages/6e/25/6f95bd18d5f506364379eabc0d5874873cc7dbdaf0757df8d1e82bc07a88/grpcio-1.67.1-cp312-cp312-linux_armv7l.whl", hash = "sha256:267d1745894200e4c604958da5f856da6293f063327cb049a51fe67348e4f953", size = 5089809 },
    { url = "https://files.pythonhosted.org/packages/10/3f/d79e32e5d0354be33a12db2267c66d3cfeff700dd5ccdd09fd44a3ff4fb6/grpcio-1.67.1-cp312-cp312-macosx_10_9_universal2.whl", hash = "sha256:85f69fdc1d28ce7cff8de3f9c67db2b0ca9ba4449644488c1e0303c146135ddb", size = 10981985 },
    { url = "https://files.pythonhosted.org/packages/21/f2/36fbc14b3542e3a1c20fb98bd60c4732c55a44e374a4eb68f91f28f14aab/grpcio-1.67.1-cp312-cp312-manylinux_2_17_aarch64.whl", hash = "sha256:f26b0b547eb8d00e195274cdfc63ce64c8fc2d3e2d00b12bf468ece41a0423a0", size = 5588770 },
    { url = "https://files.pythonhosted.org/packages/0d/af/bbc1305df60c4e65de8c12820a942b5e37f9cf684ef5e49a63fbb1476a73/grpcio-1.67.1-cp312-cp312-manylinux_2_17_i686.manylinux2014_i686.whl", hash = "sha256:4422581cdc628f77302270ff839a44f4c24fdc57887dc2a45b7e53d8fc2376af", size = 6214476 },
    { url = "https://files.pythonhosted.org/packages/92/cf/1d4c3e93efa93223e06a5c83ac27e32935f998bc368e276ef858b8883154/grpcio-1.67.1-cp312-cp312-manylinux_2_17_x86_64.manylinux2014_x86_64.whl", hash = "sha256:1d7616d2ded471231c701489190379e0c311ee0a6c756f3c03e6a62b95a7146e", size = 5850129 },
    { url = "https://files.pythonhosted.org/packages/ae/ca/26195b66cb253ac4d5ef59846e354d335c9581dba891624011da0e95d67b/grpcio-1.67.1-cp312-cp312-musllinux_1_1_i686.whl", hash = "sha256:8a00efecde9d6fcc3ab00c13f816313c040a28450e5e25739c24f432fc6d3c75", size = 6568489 },
    { url = "https://files.pythonhosted.org/packages/d1/94/16550ad6b3f13b96f0856ee5dfc2554efac28539ee84a51d7b14526da985/grpcio-1.67.1-cp312-cp312-musllinux_1_1_x86_64.whl", hash = "sha256:699e964923b70f3101393710793289e42845791ea07565654ada0969522d0a38", size = 6149369 },
    { url = "https://files.pythonhosted.org/packages/33/0d/4c3b2587e8ad7f121b597329e6c2620374fccbc2e4e1aa3c73ccc670fde4/grpcio-1.67.1-cp312-cp312-win32.whl", hash = "sha256:4e7b904484a634a0fff132958dabdb10d63e0927398273917da3ee103e8d1f78", size = 3599176 },
    { url = "https://files.pythonhosted.org/packages/7d/36/0c03e2d80db69e2472cf81c6123aa7d14741de7cf790117291a703ae6ae1/grpcio-1.67.1-cp312-cp312-win_amd64.whl", hash = "sha256:5721e66a594a6c4204458004852719b38f3d5522082be9061d6510b455c90afc", size = 4346574 },
]

[[package]]
name = "grpcio-health-checking"
version = "1.67.1"
source = { registry = "https://pypi.org/simple" }
dependencies = [
    { name = "grpcio" },
    { name = "protobuf" },
]
sdist = { url = "https://files.pythonhosted.org/packages/64/dd/e3b339fa44dc75b501a1a22cb88f1af5b1f8c964488f19c4de4cfbbf05ba/grpcio_health_checking-1.67.1.tar.gz", hash = "sha256:ca90fa76a6afbb4fda71d734cb9767819bba14928b91e308cffbb0c311eb941e", size = 16775 }
wheels = [
    { url = "https://files.pythonhosted.org/packages/5c/8d/7a9878dca6616b48093d71c52d0bc79cb2dd1a2698ff6f5ce7406306de12/grpcio_health_checking-1.67.1-py3-none-any.whl", hash = "sha256:93753da5062152660aef2286c9b261e07dd87124a65e4dc9fbd47d1ce966b39d", size = 18924 },
]

[[package]]
name = "grpcio-tools"
version = "1.67.1"
source = { registry = "https://pypi.org/simple" }
dependencies = [
    { name = "grpcio" },
    { name = "protobuf" },
    { name = "setuptools" },
]
sdist = { url = "https://files.pythonhosted.org/packages/ae/f9/6facde12a5a8da4398a3a8947f8ba6ef33b408dfc9767c8cefc0074ddd68/grpcio_tools-1.67.1.tar.gz", hash = "sha256:d9657f5ddc62b52f58904e6054b7d8a8909ed08a1e28b734be3a707087bcf004", size = 5159073 }
wheels = [
    { url = "https://files.pythonhosted.org/packages/d9/cf/7b1908ca72e484bac555431036292c48d2d6504a45e2789848cb5ff313a8/grpcio_tools-1.67.1-cp312-cp312-linux_armv7l.whl", hash = "sha256:bd5caef3a484e226d05a3f72b2d69af500dca972cf434bf6b08b150880166f0b", size = 2307645 },
    { url = "https://files.pythonhosted.org/packages/bb/15/0d1efb38af8af7e56b2342322634a3caf5f1337a6c3857a6d14aa590dfdf/grpcio_tools-1.67.1-cp312-cp312-macosx_10_9_universal2.whl", hash = "sha256:48a2d63d1010e5b218e8e758ecb2a8d63c0c6016434e9f973df1c3558917020a", size = 5525468 },
    { url = "https://files.pythonhosted.org/packages/52/42/a810709099f09ade7f32990c0712c555b3d7eab6a05fb62618c17f8fe9da/grpcio_tools-1.67.1-cp312-cp312-manylinux_2_17_aarch64.whl", hash = "sha256:baa64a6aa009bffe86309e236c81b02cd4a88c1ebd66f2d92e84e9b97a9ae857", size = 2281768 },
    { url = "https://files.pythonhosted.org/packages/4c/2a/64ee6cfdf1c32ef8bdd67bf04ae2f745f517f4a546281453ca1f68fa79ca/grpcio_tools-1.67.1-cp312-cp312-manylinux_2_17_i686.manylinux2014_i686.whl", hash = "sha256:4ab318c40b5e3c097a159035fc3e4ecfbe9b3d2c9de189e55468b2c27639a6ab", size = 2617359 },
    { url = "https://files.pythonhosted.org/packages/79/7f/1ed8cd1529253fef9cf0ef3cd8382641125a5ca2eaa08eaffbb549f84e0b/grpcio_tools-1.67.1-cp312-cp312-manylinux_2_17_x86_64.manylinux2014_x86_64.whl", hash = "sha256:50eba3e31f9ac1149463ad9182a37349850904f142cffbd957cd7f54ec320b8e", size = 2415323 },
    { url = "https://files.pythonhosted.org/packages/8e/08/59f0073c58703c176c15fb1a838763b77c1c06994adba16654b92a666e1b/grpcio_tools-1.67.1-cp312-cp312-musllinux_1_1_i686.whl", hash = "sha256:de6fbc071ecc4fe6e354a7939202191c1f1abffe37fbce9b08e7e9a5b93eba3d", size = 3225051 },
    { url = "https://files.pythonhosted.org/packages/b7/0d/a5d703214fe49d261b4b8f0a64140a4dc1f88560724a38ad937120b899ad/grpcio_tools-1.67.1-cp312-cp312-musllinux_1_1_x86_64.whl", hash = "sha256:db9e87f6ea4b0ce99b2651203480585fd9e8dd0dd122a19e46836e93e3a1b749", size = 2870421 },
    { url = "https://files.pythonhosted.org/packages/ac/af/41d79cb87eae99c0348e8f1fb3dbed9e40a6f63548b216e99f4d1165fa5c/grpcio_tools-1.67.1-cp312-cp312-win32.whl", hash = "sha256:6a595a872fb720dde924c4e8200f41d5418dd6baab8cc1a3c1e540f8f4596351", size = 940542 },
    { url = "https://files.pythonhosted.org/packages/66/e5/096e12f5319835aa2bcb746d49ae62220bb48313ca649e89bdbef605c11d/grpcio_tools-1.67.1-cp312-cp312-win_amd64.whl", hash = "sha256:92eebb9b31031604ae97ea7657ae2e43149b0394af7117ad7e15894b6cc136dc", size = 1090425 },
]

[[package]]
name = "h11"
version = "0.16.0"
source = { registry = "https://pypi.org/simple" }
sdist = { url = "https://files.pythonhosted.org/packages/01/ee/02a2c011bdab74c6fb3c75474d40b3052059d95df7e73351460c8588d963/h11-0.16.0.tar.gz", hash = "sha256:4e35b956cf45792e4caa5885e69fba00bdbc6ffafbfa020300e549b208ee5ff1", size = 101250 }
wheels = [
    { url = "https://files.pythonhosted.org/packages/04/4b/29cac41a4d98d144bf5f6d33995617b185d14b22401f75ca86f384e87ff1/h11-0.16.0-py3-none-any.whl", hash = "sha256:63cf8bbe7522de3bf65932fda1d9c2772064ffb3dae62d55932da54b31cb6c86", size = 37515 },
]

[[package]]
name = "h2"
version = "4.2.0"
source = { registry = "https://pypi.org/simple" }
dependencies = [
    { name = "hpack" },
    { name = "hyperframe" },
]
sdist = { url = "https://files.pythonhosted.org/packages/1b/38/d7f80fd13e6582fb8e0df8c9a653dcc02b03ca34f4d72f34869298c5baf8/h2-4.2.0.tar.gz", hash = "sha256:c8a52129695e88b1a0578d8d2cc6842bbd79128ac685463b887ee278126ad01f", size = 2150682 }
wheels = [
    { url = "https://files.pythonhosted.org/packages/d0/9e/984486f2d0a0bd2b024bf4bc1c62688fcafa9e61991f041fb0e2def4a982/h2-4.2.0-py3-none-any.whl", hash = "sha256:479a53ad425bb29af087f3458a61d30780bc818e4ebcf01f0b536ba916462ed0", size = 60957 },
]

[[package]]
name = "hdbscan"
version = "0.8.40"
source = { registry = "https://pypi.org/simple" }
dependencies = [
    { name = "joblib" },
    { name = "numpy" },
    { name = "scikit-learn" },
    { name = "scipy" },
]
sdist = { url = "https://files.pythonhosted.org/packages/c1/84/6b010387b795f774e1ec695df3c8660c15abd041783647d5e7e4076bfc6b/hdbscan-0.8.40.tar.gz", hash = "sha256:c9e383ff17beee0591075ff65d524bda5b5a35dfb01d218245a7ba30c8d48a17", size = 6904096 }
wheels = [
    { url = "https://files.pythonhosted.org/packages/33/ff/4739886abb990dc6feb7b02eafb38a7eaf090fffef6336e70a03d693f433/hdbscan-0.8.40-cp312-cp312-macosx_10_13_universal2.whl", hash = "sha256:353eaa22e42bee69df095744dbb8b29360e516bd9dcb84580dceeeb755f004cc", size = 1497291 },
    { url = "https://files.pythonhosted.org/packages/c0/cb/6b4254f8a33e075118512e55acf3485c155ea52c6c35d69a985bdc59297c/hdbscan-0.8.40-cp312-cp312-win_amd64.whl", hash = "sha256:1b55a935ed7b329adac52072e1c4028979dfc54312ca08de2deece9c97d6ebb1", size = 726198 },
]

[[package]]
name = "hf-xet"
version = "1.1.5"
source = { registry = "https://pypi.org/simple" }
sdist = { url = "https://files.pythonhosted.org/packages/ed/d4/7685999e85945ed0d7f0762b686ae7015035390de1161dcea9d5276c134c/hf_xet-1.1.5.tar.gz", hash = "sha256:69ebbcfd9ec44fdc2af73441619eeb06b94ee34511bbcf57cd423820090f5694", size = 495969 }
wheels = [
    { url = "https://files.pythonhosted.org/packages/00/89/a1119eebe2836cb25758e7661d6410d3eae982e2b5e974bcc4d250be9012/hf_xet-1.1.5-cp37-abi3-macosx_10_12_x86_64.whl", hash = "sha256:f52c2fa3635b8c37c7764d8796dfa72706cc4eded19d638331161e82b0792e23", size = 2687929 },
    { url = "https://files.pythonhosted.org/packages/de/5f/2c78e28f309396e71ec8e4e9304a6483dcbc36172b5cea8f291994163425/hf_xet-1.1.5-cp37-abi3-macosx_11_0_arm64.whl", hash = "sha256:9fa6e3ee5d61912c4a113e0708eaaef987047616465ac7aa30f7121a48fc1af8", size = 2556338 },
    { url = "https://files.pythonhosted.org/packages/6d/2f/6cad7b5fe86b7652579346cb7f85156c11761df26435651cbba89376cd2c/hf_xet-1.1.5-cp37-abi3-manylinux_2_17_x86_64.manylinux2014_x86_64.whl", hash = "sha256:fc874b5c843e642f45fd85cda1ce599e123308ad2901ead23d3510a47ff506d1", size = 3102894 },
    { url = "https://files.pythonhosted.org/packages/d0/54/0fcf2b619720a26fbb6cc941e89f2472a522cd963a776c089b189559447f/hf_xet-1.1.5-cp37-abi3-manylinux_2_28_aarch64.whl", hash = "sha256:dbba1660e5d810bd0ea77c511a99e9242d920790d0e63c0e4673ed36c4022d18", size = 3002134 },
    { url = "https://files.pythonhosted.org/packages/f3/92/1d351ac6cef7c4ba8c85744d37ffbfac2d53d0a6c04d2cabeba614640a78/hf_xet-1.1.5-cp37-abi3-musllinux_1_2_aarch64.whl", hash = "sha256:ab34c4c3104133c495785d5d8bba3b1efc99de52c02e759cf711a91fd39d3a14", size = 3171009 },
    { url = "https://files.pythonhosted.org/packages/c9/65/4b2ddb0e3e983f2508528eb4501288ae2f84963586fbdfae596836d5e57a/hf_xet-1.1.5-cp37-abi3-musllinux_1_2_x86_64.whl", hash = "sha256:83088ecea236d5113de478acb2339f92c95b4fb0462acaa30621fac02f5a534a", size = 3279245 },
    { url = "https://files.pythonhosted.org/packages/f0/55/ef77a85ee443ae05a9e9cba1c9f0dd9241eb42da2aeba1dc50f51154c81a/hf_xet-1.1.5-cp37-abi3-win_amd64.whl", hash = "sha256:73e167d9807d166596b4b2f0b585c6d5bd84a26dea32843665a8b58f6edba245", size = 2738931 },
]

[[package]]
name = "hpack"
version = "4.1.0"
source = { registry = "https://pypi.org/simple" }
sdist = { url = "https://files.pythonhosted.org/packages/2c/48/71de9ed269fdae9c8057e5a4c0aa7402e8bb16f2c6e90b3aa53327b113f8/hpack-4.1.0.tar.gz", hash = "sha256:ec5eca154f7056aa06f196a557655c5b009b382873ac8d1e66e79e87535f1dca", size = 51276 }
wheels = [
    { url = "https://files.pythonhosted.org/packages/07/c6/80c95b1b2b94682a72cbdbfb85b81ae2daffa4291fbfa1b1464502ede10d/hpack-4.1.0-py3-none-any.whl", hash = "sha256:157ac792668d995c657d93111f46b4535ed114f0c9c8d672271bbec7eae1b496", size = 34357 },
]

[[package]]
name = "httpcore"
version = "1.0.9"
source = { registry = "https://pypi.org/simple" }
dependencies = [
    { name = "certifi" },
    { name = "h11" },
]
sdist = { url = "https://files.pythonhosted.org/packages/06/94/82699a10bca87a5556c9c59b5963f2d039dbd239f25bc2a63907a05a14cb/httpcore-1.0.9.tar.gz", hash = "sha256:6e34463af53fd2ab5d807f399a9b45ea31c3dfa2276f15a2c3f00afff6e176e8", size = 85484 }
wheels = [
    { url = "https://files.pythonhosted.org/packages/7e/f5/f66802a942d491edb555dd61e3a9961140fd64c90bce1eafd741609d334d/httpcore-1.0.9-py3-none-any.whl", hash = "sha256:2d400746a40668fc9dec9810239072b40b4484b640a8c38fd654a024c7a1bf55", size = 78784 },
]

[[package]]
name = "httptools"
version = "0.6.4"
source = { registry = "https://pypi.org/simple" }
sdist = { url = "https://files.pythonhosted.org/packages/a7/9a/ce5e1f7e131522e6d3426e8e7a490b3a01f39a6696602e1c4f33f9e94277/httptools-0.6.4.tar.gz", hash = "sha256:4e93eee4add6493b59a5c514da98c939b244fce4a0d8879cd3f466562f4b7d5c", size = 240639 }
wheels = [
    { url = "https://files.pythonhosted.org/packages/bb/0e/d0b71465c66b9185f90a091ab36389a7352985fe857e352801c39d6127c8/httptools-0.6.4-cp312-cp312-macosx_10_13_universal2.whl", hash = "sha256:df017d6c780287d5c80601dafa31f17bddb170232d85c066604d8558683711a2", size = 200683 },
    { url = "https://files.pythonhosted.org/packages/e2/b8/412a9bb28d0a8988de3296e01efa0bd62068b33856cdda47fe1b5e890954/httptools-0.6.4-cp312-cp312-macosx_11_0_arm64.whl", hash = "sha256:85071a1e8c2d051b507161f6c3e26155b5c790e4e28d7f236422dbacc2a9cc44", size = 104337 },
    { url = "https://files.pythonhosted.org/packages/9b/01/6fb20be3196ffdc8eeec4e653bc2a275eca7f36634c86302242c4fbb2760/httptools-0.6.4-cp312-cp312-manylinux_2_17_aarch64.manylinux2014_aarch64.whl", hash = "sha256:69422b7f458c5af875922cdb5bd586cc1f1033295aa9ff63ee196a87519ac8e1", size = 508796 },
    { url = "https://files.pythonhosted.org/packages/f7/d8/b644c44acc1368938317d76ac991c9bba1166311880bcc0ac297cb9d6bd7/httptools-0.6.4-cp312-cp312-manylinux_2_5_x86_64.manylinux1_x86_64.manylinux_2_17_x86_64.manylinux2014_x86_64.whl", hash = "sha256:16e603a3bff50db08cd578d54f07032ca1631450ceb972c2f834c2b860c28ea2", size = 510837 },
    { url = "https://files.pythonhosted.org/packages/52/d8/254d16a31d543073a0e57f1c329ca7378d8924e7e292eda72d0064987486/httptools-0.6.4-cp312-cp312-musllinux_1_2_aarch64.whl", hash = "sha256:ec4f178901fa1834d4a060320d2f3abc5c9e39766953d038f1458cb885f47e81", size = 485289 },
    { url = "https://files.pythonhosted.org/packages/5f/3c/4aee161b4b7a971660b8be71a92c24d6c64372c1ab3ae7f366b3680df20f/httptools-0.6.4-cp312-cp312-musllinux_1_2_x86_64.whl", hash = "sha256:f9eb89ecf8b290f2e293325c646a211ff1c2493222798bb80a530c5e7502494f", size = 489779 },
    { url = "https://files.pythonhosted.org/packages/12/b7/5cae71a8868e555f3f67a50ee7f673ce36eac970f029c0c5e9d584352961/httptools-0.6.4-cp312-cp312-win_amd64.whl", hash = "sha256:db78cb9ca56b59b016e64b6031eda5653be0589dba2b1b43453f6e8b405a0970", size = 88634 },
]

[[package]]
name = "httpx"
version = "0.28.1"
source = { registry = "https://pypi.org/simple" }
dependencies = [
    { name = "anyio" },
    { name = "certifi" },
    { name = "httpcore" },
    { name = "idna" },
]
sdist = { url = "https://files.pythonhosted.org/packages/b1/df/48c586a5fe32a0f01324ee087459e112ebb7224f646c0b5023f5e79e9956/httpx-0.28.1.tar.gz", hash = "sha256:75e98c5f16b0f35b567856f597f06ff2270a374470a5c2392242528e3e3e42fc", size = 141406 }
wheels = [
    { url = "https://files.pythonhosted.org/packages/2a/39/e50c7c3a983047577ee07d2a9e53faf5a69493943ec3f6a384bdc792deb2/httpx-0.28.1-py3-none-any.whl", hash = "sha256:d909fcccc110f8c7faf814ca82a9a4d816bc5a6dbfea25d6591d6985b8ba59ad", size = 73517 },
]

[package.optional-dependencies]
http2 = [
    { name = "h2" },
]

[[package]]
name = "httpx-sse"
version = "0.4.1"
source = { registry = "https://pypi.org/simple" }
sdist = { url = "https://files.pythonhosted.org/packages/6e/fa/66bd985dd0b7c109a3bcb89272ee0bfb7e2b4d06309ad7b38ff866734b2a/httpx_sse-0.4.1.tar.gz", hash = "sha256:8f44d34414bc7b21bf3602713005c5df4917884f76072479b21f68befa4ea26e", size = 12998 }
wheels = [
    { url = "https://files.pythonhosted.org/packages/25/0a/6269e3473b09aed2dab8aa1a600c70f31f00ae1349bee30658f7e358a159/httpx_sse-0.4.1-py3-none-any.whl", hash = "sha256:cba42174344c3a5b06f255ce65b350880f962d99ead85e776f23c6618a377a37", size = 8054 },
]

[[package]]
name = "huggingface-hub"
version = "0.33.1"
source = { registry = "https://pypi.org/simple" }
dependencies = [
    { name = "filelock" },
    { name = "fsspec" },
    { name = "hf-xet", marker = "platform_machine == 'aarch64' or platform_machine == 'amd64' or platform_machine == 'arm64' or platform_machine == 'x86_64'" },
    { name = "packaging" },
    { name = "pyyaml" },
    { name = "requests" },
    { name = "tqdm" },
    { name = "typing-extensions" },
]
sdist = { url = "https://files.pythonhosted.org/packages/a4/01/bfe0534a63ce7a2285e90dbb33e8a5b815ff096d8f7743b135c256916589/huggingface_hub-0.33.1.tar.gz", hash = "sha256:589b634f979da3ea4b8bdb3d79f97f547840dc83715918daf0b64209c0844c7b", size = 426728 }
wheels = [
    { url = "https://files.pythonhosted.org/packages/d0/fb/5307bd3612eb0f0e62c3a916ae531d3a31e58fb5c82b58e3ebf7fd6f47a1/huggingface_hub-0.33.1-py3-none-any.whl", hash = "sha256:ec8d7444628210c0ba27e968e3c4c973032d44dcea59ca0d78ef3f612196f095", size = 515377 },
]

[[package]]
name = "humanfriendly"
version = "10.0"
source = { registry = "https://pypi.org/simple" }
dependencies = [
    { name = "pyreadline3", marker = "sys_platform == 'win32'" },
]
sdist = { url = "https://files.pythonhosted.org/packages/cc/3f/2c29224acb2e2df4d2046e4c73ee2662023c58ff5b113c4c1adac0886c43/humanfriendly-10.0.tar.gz", hash = "sha256:6b0b831ce8f15f7300721aa49829fc4e83921a9a301cc7f606be6686a2288ddc", size = 360702 }
wheels = [
    { url = "https://files.pythonhosted.org/packages/f0/0f/310fb31e39e2d734ccaa2c0fb981ee41f7bd5056ce9bc29b2248bd569169/humanfriendly-10.0-py2.py3-none-any.whl", hash = "sha256:1697e1a8a8f550fd43c2865cd84542fc175a61dcb779b6fee18cf6b6ccba1477", size = 86794 },
]

[[package]]
name = "hyperframe"
version = "6.1.0"
source = { registry = "https://pypi.org/simple" }
sdist = { url = "https://files.pythonhosted.org/packages/02/e7/94f8232d4a74cc99514c13a9f995811485a6903d48e5d952771ef6322e30/hyperframe-6.1.0.tar.gz", hash = "sha256:f630908a00854a7adeabd6382b43923a4c4cd4b821fcb527e6ab9e15382a3b08", size = 26566 }
wheels = [
    { url = "https://files.pythonhosted.org/packages/48/30/47d0bf6072f7252e6521f3447ccfa40b421b6824517f82854703d0f5a98b/hyperframe-6.1.0-py3-none-any.whl", hash = "sha256:b03380493a519fce58ea5af42e4a42317bf9bd425596f7a0835ffce80f1a42e5", size = 13007 },
]

[[package]]
name = "identify"
version = "2.6.12"
source = { registry = "https://pypi.org/simple" }
sdist = { url = "https://files.pythonhosted.org/packages/a2/88/d193a27416618628a5eea64e3223acd800b40749a96ffb322a9b55a49ed1/identify-2.6.12.tar.gz", hash = "sha256:d8de45749f1efb108badef65ee8386f0f7bb19a7f26185f74de6367bffbaf0e6", size = 99254 }
wheels = [
    { url = "https://files.pythonhosted.org/packages/7a/cd/18f8da995b658420625f7ef13f037be53ae04ec5ad33f9b718240dcfd48c/identify-2.6.12-py2.py3-none-any.whl", hash = "sha256:ad9672d5a72e0d2ff7c5c8809b62dfa60458626352fb0eb7b55e69bdc45334a2", size = 99145 },
]

[[package]]
name = "idna"
version = "3.10"
source = { registry = "https://pypi.org/simple" }
sdist = { url = "https://files.pythonhosted.org/packages/f1/70/7703c29685631f5a7590aa73f1f1d3fa9a380e654b86af429e0934a32f7d/idna-3.10.tar.gz", hash = "sha256:12f65c9b470abda6dc35cf8e63cc574b1c52b11df2c86030af0ac09b01b13ea9", size = 190490 }
wheels = [
    { url = "https://files.pythonhosted.org/packages/76/c6/c88e154df9c4e1a2a66ccf0005a88dfb2650c1dffb6f5ce603dfbd452ce3/idna-3.10-py3-none-any.whl", hash = "sha256:946d195a0d259cbba61165e88e65941f16e9b36ea6ddb97f00452bae8b1287d3", size = 70442 },
]

[[package]]
name = "importlib-metadata"
version = "8.7.0"
source = { registry = "https://pypi.org/simple" }
dependencies = [
    { name = "zipp" },
]
sdist = { url = "https://files.pythonhosted.org/packages/76/66/650a33bd90f786193e4de4b3ad86ea60b53c89b669a5c7be931fac31cdb0/importlib_metadata-8.7.0.tar.gz", hash = "sha256:d13b81ad223b890aa16c5471f2ac3056cf76c5f10f82d6f9292f0b415f389000", size = 56641 }
wheels = [
    { url = "https://files.pythonhosted.org/packages/20/b0/36bd937216ec521246249be3bf9855081de4c5e06a0c9b4219dbeda50373/importlib_metadata-8.7.0-py3-none-any.whl", hash = "sha256:e5dd1551894c77868a30651cef00984d50e1002d06942a7101d34870c5f02afd", size = 27656 },
]

[[package]]
name = "importlib-resources"
version = "6.5.2"
source = { registry = "https://pypi.org/simple" }
sdist = { url = "https://files.pythonhosted.org/packages/cf/8c/f834fbf984f691b4f7ff60f50b514cc3de5cc08abfc3295564dd89c5e2e7/importlib_resources-6.5.2.tar.gz", hash = "sha256:185f87adef5bcc288449d98fb4fba07cea78bc036455dd44c5fc4a2fe78fed2c", size = 44693 }
wheels = [
    { url = "https://files.pythonhosted.org/packages/a4/ed/1f1afb2e9e7f38a545d628f864d562a5ae64fe6f7a10e28ffb9b185b4e89/importlib_resources-6.5.2-py3-none-any.whl", hash = "sha256:789cfdc3ed28c78b67a06acb8126751ced69a3d5f79c095a98298cd8a760ccec", size = 37461 },
]

[[package]]
name = "iniconfig"
version = "2.1.0"
source = { registry = "https://pypi.org/simple" }
sdist = { url = "https://files.pythonhosted.org/packages/f2/97/ebf4da567aa6827c909642694d71c9fcf53e5b504f2d96afea02718862f3/iniconfig-2.1.0.tar.gz", hash = "sha256:3abbd2e30b36733fee78f9c7f7308f2d0050e88f0087fd25c2645f63c773e1c7", size = 4793 }
wheels = [
    { url = "https://files.pythonhosted.org/packages/2c/e1/e6716421ea10d38022b952c159d5161ca1193197fb744506875fbb87ea7b/iniconfig-2.1.0-py3-none-any.whl", hash = "sha256:9deba5723312380e77435581c6bf4935c94cbfab9b1ed33ef8d238ea168eb760", size = 6050 },
]

[[package]]
name = "jinja2"
version = "3.1.6"
source = { registry = "https://pypi.org/simple" }
dependencies = [
    { name = "markupsafe" },
]
sdist = { url = "https://files.pythonhosted.org/packages/df/bf/f7da0350254c0ed7c72f3e33cef02e048281fec7ecec5f032d4aac52226b/jinja2-3.1.6.tar.gz", hash = "sha256:0137fb05990d35f1275a587e9aee6d56da821fc83491a0fb838183be43f66d6d", size = 245115 }
wheels = [
    { url = "https://files.pythonhosted.org/packages/62/a1/3d680cbfd5f4b8f15abc1d571870c5fc3e594bb582bc3b64ea099db13e56/jinja2-3.1.6-py3-none-any.whl", hash = "sha256:85ece4451f492d0c13c5dd7c13a64681a86afae63a5f347908daf103ce6d2f67", size = 134899 },
]

[[package]]
name = "jiter"
version = "0.10.0"
source = { registry = "https://pypi.org/simple" }
sdist = { url = "https://files.pythonhosted.org/packages/ee/9d/ae7ddb4b8ab3fb1b51faf4deb36cb48a4fbbd7cb36bad6a5fca4741306f7/jiter-0.10.0.tar.gz", hash = "sha256:07a7142c38aacc85194391108dc91b5b57093c978a9932bd86a36862759d9500", size = 162759 }
wheels = [
    { url = "https://files.pythonhosted.org/packages/6d/b5/348b3313c58f5fbfb2194eb4d07e46a35748ba6e5b3b3046143f3040bafa/jiter-0.10.0-cp312-cp312-macosx_10_12_x86_64.whl", hash = "sha256:1e274728e4a5345a6dde2d343c8da018b9d4bd4350f5a472fa91f66fda44911b", size = 312262 },
    { url = "https://files.pythonhosted.org/packages/9c/4a/6a2397096162b21645162825f058d1709a02965606e537e3304b02742e9b/jiter-0.10.0-cp312-cp312-macosx_11_0_arm64.whl", hash = "sha256:7202ae396446c988cb2a5feb33a543ab2165b786ac97f53b59aafb803fef0744", size = 320124 },
    { url = "https://files.pythonhosted.org/packages/2a/85/1ce02cade7516b726dd88f59a4ee46914bf79d1676d1228ef2002ed2f1c9/jiter-0.10.0-cp312-cp312-manylinux_2_17_aarch64.manylinux2014_aarch64.whl", hash = "sha256:23ba7722d6748b6920ed02a8f1726fb4b33e0fd2f3f621816a8b486c66410ab2", size = 345330 },
    { url = "https://files.pythonhosted.org/packages/75/d0/bb6b4f209a77190ce10ea8d7e50bf3725fc16d3372d0a9f11985a2b23eff/jiter-0.10.0-cp312-cp312-manylinux_2_17_armv7l.manylinux2014_armv7l.whl", hash = "sha256:371eab43c0a288537d30e1f0b193bc4eca90439fc08a022dd83e5e07500ed026", size = 369670 },
    { url = "https://files.pythonhosted.org/packages/a0/f5/a61787da9b8847a601e6827fbc42ecb12be2c925ced3252c8ffcb56afcaf/jiter-0.10.0-cp312-cp312-manylinux_2_17_ppc64le.manylinux2014_ppc64le.whl", hash = "sha256:6c675736059020365cebc845a820214765162728b51ab1e03a1b7b3abb70f74c", size = 489057 },
    { url = "https://files.pythonhosted.org/packages/12/e4/6f906272810a7b21406c760a53aadbe52e99ee070fc5c0cb191e316de30b/jiter-0.10.0-cp312-cp312-manylinux_2_17_s390x.manylinux2014_s390x.whl", hash = "sha256:0c5867d40ab716e4684858e4887489685968a47e3ba222e44cde6e4a2154f959", size = 389372 },
    { url = "https://files.pythonhosted.org/packages/e2/ba/77013b0b8ba904bf3762f11e0129b8928bff7f978a81838dfcc958ad5728/jiter-0.10.0-cp312-cp312-manylinux_2_17_x86_64.manylinux2014_x86_64.whl", hash = "sha256:395bb9a26111b60141757d874d27fdea01b17e8fac958b91c20128ba8f4acc8a", size = 352038 },
    { url = "https://files.pythonhosted.org/packages/67/27/c62568e3ccb03368dbcc44a1ef3a423cb86778a4389e995125d3d1aaa0a4/jiter-0.10.0-cp312-cp312-manylinux_2_5_i686.manylinux1_i686.whl", hash = "sha256:6842184aed5cdb07e0c7e20e5bdcfafe33515ee1741a6835353bb45fe5d1bd95", size = 391538 },
    { url = "https://files.pythonhosted.org/packages/c0/72/0d6b7e31fc17a8fdce76164884edef0698ba556b8eb0af9546ae1a06b91d/jiter-0.10.0-cp312-cp312-musllinux_1_1_aarch64.whl", hash = "sha256:62755d1bcea9876770d4df713d82606c8c1a3dca88ff39046b85a048566d56ea", size = 523557 },
    { url = "https://files.pythonhosted.org/packages/2f/09/bc1661fbbcbeb6244bd2904ff3a06f340aa77a2b94e5a7373fd165960ea3/jiter-0.10.0-cp312-cp312-musllinux_1_1_x86_64.whl", hash = "sha256:533efbce2cacec78d5ba73a41756beff8431dfa1694b6346ce7af3a12c42202b", size = 514202 },
    { url = "https://files.pythonhosted.org/packages/1b/84/5a5d5400e9d4d54b8004c9673bbe4403928a00d28529ff35b19e9d176b19/jiter-0.10.0-cp312-cp312-win32.whl", hash = "sha256:8be921f0cadd245e981b964dfbcd6fd4bc4e254cdc069490416dd7a2632ecc01", size = 211781 },
    { url = "https://files.pythonhosted.org/packages/9b/52/7ec47455e26f2d6e5f2ea4951a0652c06e5b995c291f723973ae9e724a65/jiter-0.10.0-cp312-cp312-win_amd64.whl", hash = "sha256:a7c7d785ae9dda68c2678532a5a1581347e9c15362ae9f6e68f3fdbfb64f2e49", size = 206176 },
]

[[package]]
name = "joblib"
version = "1.5.1"
source = { registry = "https://pypi.org/simple" }
sdist = { url = "https://files.pythonhosted.org/packages/dc/fe/0f5a938c54105553436dbff7a61dc4fed4b1b2c98852f8833beaf4d5968f/joblib-1.5.1.tar.gz", hash = "sha256:f4f86e351f39fe3d0d32a9f2c3d8af1ee4cec285aafcb27003dda5205576b444", size = 330475 }
wheels = [
    { url = "https://files.pythonhosted.org/packages/7d/4f/1195bbac8e0c2acc5f740661631d8d750dc38d4a32b23ee5df3cde6f4e0d/joblib-1.5.1-py3-none-any.whl", hash = "sha256:4719a31f054c7d766948dcd83e9613686b27114f190f717cec7eaa2084f8a74a", size = 307746 },
]

[[package]]
name = "jsonpatch"
version = "1.33"
source = { registry = "https://pypi.org/simple" }
dependencies = [
    { name = "jsonpointer" },
]
sdist = { url = "https://files.pythonhosted.org/packages/42/78/18813351fe5d63acad16aec57f94ec2b70a09e53ca98145589e185423873/jsonpatch-1.33.tar.gz", hash = "sha256:9fcd4009c41e6d12348b4a0ff2563ba56a2923a7dfee731d004e212e1ee5030c", size = 21699 }
wheels = [
    { url = "https://files.pythonhosted.org/packages/73/07/02e16ed01e04a374e644b575638ec7987ae846d25ad97bcc9945a3ee4b0e/jsonpatch-1.33-py2.py3-none-any.whl", hash = "sha256:0ae28c0cd062bbd8b8ecc26d7d164fbbea9652a1a3693f3b956c1eae5145dade", size = 12898 },
]

[[package]]
name = "jsonpath-ng"
version = "1.7.0"
source = { registry = "https://pypi.org/simple" }
dependencies = [
    { name = "ply" },
]
sdist = { url = "https://files.pythonhosted.org/packages/6d/86/08646239a313f895186ff0a4573452038eed8c86f54380b3ebac34d32fb2/jsonpath-ng-1.7.0.tar.gz", hash = "sha256:f6f5f7fd4e5ff79c785f1573b394043b39849fb2bb47bcead935d12b00beab3c", size = 37838 }
wheels = [
    { url = "https://files.pythonhosted.org/packages/35/5a/73ecb3d82f8615f32ccdadeb9356726d6cae3a4bbc840b437ceb95708063/jsonpath_ng-1.7.0-py3-none-any.whl", hash = "sha256:f3d7f9e848cba1b6da28c55b1c26ff915dc9e0b1ba7e752a53d6da8d5cbd00b6", size = 30105 },
]

[[package]]
name = "jsonpointer"
version = "3.0.0"
source = { registry = "https://pypi.org/simple" }
sdist = { url = "https://files.pythonhosted.org/packages/6a/0a/eebeb1fa92507ea94016a2a790b93c2ae41a7e18778f85471dc54475ed25/jsonpointer-3.0.0.tar.gz", hash = "sha256:2b2d729f2091522d61c3b31f82e11870f60b68f43fbc705cb76bf4b832af59ef", size = 9114 }
wheels = [
    { url = "https://files.pythonhosted.org/packages/71/92/5e77f98553e9e75130c78900d000368476aed74276eb8ae8796f65f00918/jsonpointer-3.0.0-py2.py3-none-any.whl", hash = "sha256:13e088adc14fca8b6aa8177c044e12701e6ad4b28ff10e65f2267a90109c9942", size = 7595 },
]

[[package]]
name = "jsonschema"
version = "4.24.0"
source = { registry = "https://pypi.org/simple" }
dependencies = [
    { name = "attrs" },
    { name = "jsonschema-specifications" },
    { name = "referencing" },
    { name = "rpds-py" },
]
sdist = { url = "https://files.pythonhosted.org/packages/bf/d3/1cf5326b923a53515d8f3a2cd442e6d7e94fcc444716e879ea70a0ce3177/jsonschema-4.24.0.tar.gz", hash = "sha256:0b4e8069eb12aedfa881333004bccaec24ecef5a8a6a4b6df142b2cc9599d196", size = 353480 }
wheels = [
    { url = "https://files.pythonhosted.org/packages/a2/3d/023389198f69c722d039351050738d6755376c8fd343e91dc493ea485905/jsonschema-4.24.0-py3-none-any.whl", hash = "sha256:a462455f19f5faf404a7902952b6f0e3ce868f3ee09a359b05eca6673bd8412d", size = 88709 },
]

[[package]]
name = "jsonschema-specifications"
version = "2025.4.1"
source = { registry = "https://pypi.org/simple" }
dependencies = [
    { name = "referencing" },
]
sdist = { url = "https://files.pythonhosted.org/packages/bf/ce/46fbd9c8119cfc3581ee5643ea49464d168028cfb5caff5fc0596d0cf914/jsonschema_specifications-2025.4.1.tar.gz", hash = "sha256:630159c9f4dbea161a6a2205c3011cc4f18ff381b189fff48bb39b9bf26ae608", size = 15513 }
wheels = [
    { url = "https://files.pythonhosted.org/packages/01/0e/b27cdbaccf30b890c40ed1da9fd4a3593a5cf94dae54fb34f8a4b74fcd3f/jsonschema_specifications-2025.4.1-py3-none-any.whl", hash = "sha256:4653bffbd6584f7de83a67e0d620ef16900b390ddc7939d56684d6c81e33f1af", size = 18437 },
]

[[package]]
name = "kubernetes"
version = "33.1.0"
source = { registry = "https://pypi.org/simple" }
dependencies = [
    { name = "certifi" },
    { name = "durationpy" },
    { name = "google-auth" },
    { name = "oauthlib" },
    { name = "python-dateutil" },
    { name = "pyyaml" },
    { name = "requests" },
    { name = "requests-oauthlib" },
    { name = "six" },
    { name = "urllib3" },
    { name = "websocket-client" },
]
sdist = { url = "https://files.pythonhosted.org/packages/ae/52/19ebe8004c243fdfa78268a96727c71e08f00ff6fe69a301d0b7fcbce3c2/kubernetes-33.1.0.tar.gz", hash = "sha256:f64d829843a54c251061a8e7a14523b521f2dc5c896cf6d65ccf348648a88993", size = 1036779 }
wheels = [
    { url = "https://files.pythonhosted.org/packages/89/43/d9bebfc3db7dea6ec80df5cb2aad8d274dd18ec2edd6c4f21f32c237cbbb/kubernetes-33.1.0-py2.py3-none-any.whl", hash = "sha256:544de42b24b64287f7e0aa9513c93cb503f7f40eea39b20f66810011a86eabc5", size = 1941335 },
]

[[package]]
name = "lancedb"
version = "0.24.0"
source = { registry = "https://pypi.org/simple" }
dependencies = [
    { name = "deprecation" },
    { name = "numpy" },
    { name = "overrides" },
    { name = "packaging" },
    { name = "pyarrow" },
    { name = "pydantic" },
    { name = "tqdm" },
]
wheels = [
    { url = "https://files.pythonhosted.org/packages/05/da/613140f8c354c630cb43db57c05464881a345e015ca37bdf58a1f3bc51de/lancedb-0.24.0-cp39-abi3-macosx_10_15_x86_64.whl", hash = "sha256:32954ff46ea51dd174bb6885181612246add07867b1e99fce934c586ea0668ee", size = 31748224 },
    { url = "https://files.pythonhosted.org/packages/44/8b/db0818d7a482d4bc13210e0491556340190dbf2e897ee18a9ba683794b6b/lancedb-0.24.0-cp39-abi3-macosx_11_0_arm64.whl", hash = "sha256:0355bb61a2a9fec7d2f644a96f994e4f53521d17e4d3d1fca4c6824f92d63d0e", size = 29197988 },
    { url = "https://files.pythonhosted.org/packages/47/4d/ce8c17330b66af3ce8d88dde7d3af72d49ab0301697b520818a7bebc73b8/lancedb-0.24.0-cp39-abi3-manylinux_2_17_aarch64.manylinux2014_aarch64.whl", hash = "sha256:86014528ee986c308adaa94763000c03a3e23420d93516bf69c68d791855511c", size = 30061783 },
    { url = "https://files.pythonhosted.org/packages/1f/ce/5127b944e779604cd9e1516d31d8f7e4d4cb50ec550a5fa1ba261326788b/lancedb-0.24.0-cp39-abi3-manylinux_2_17_x86_64.manylinux2014_x86_64.whl", hash = "sha256:56c16bb960526262a0efe45e3ed98dd27bfde64a1cd0be7146751749eb6b922c", size = 33169350 },
    { url = "https://files.pythonhosted.org/packages/a9/39/f1f8e3986448ddec8d9f49b09865f2e625b31622e4b10d06fcd29830bd8e/lancedb-0.24.0-cp39-abi3-manylinux_2_28_aarch64.whl", hash = "sha256:bcad8e621d88ab5463c0a70c938789e6ffd9c719dc3f1ea5bafb2ed41f917a01", size = 30076726 },
    { url = "https://files.pythonhosted.org/packages/eb/96/ec1dedba86b2a7d40ab778bc24a068abb5d67a9a5c996666ac7a2c88f64a/lancedb-0.24.0-cp39-abi3-manylinux_2_28_x86_64.whl", hash = "sha256:0462d820a0404c1fd7b737fbc9e131438857d2fccd321852fba8ed5b55283e0a", size = 33215476 },
    { url = "https://files.pythonhosted.org/packages/16/db/9a31008d1c19f628efea0bb32a5420f915dda732df59987a94f523d1fd6f/lancedb-0.24.0-cp39-abi3-win_amd64.whl", hash = "sha256:5f1c22d86f0bd1e5dad3744ac28b02eafec89c83a0627903f840a1a7c77d785f", size = 35075123 },
]

[[package]]
name = "langchain-core"
version = "0.3.66"
source = { registry = "https://pypi.org/simple" }
dependencies = [
    { name = "jsonpatch" },
    { name = "langsmith" },
    { name = "packaging" },
    { name = "pydantic" },
    { name = "pyyaml" },
    { name = "tenacity" },
    { name = "typing-extensions" },
]
sdist = { url = "https://files.pythonhosted.org/packages/f0/63/470aa84393bad5d51749417af58522a691174f8b2d05843f5633d473faa0/langchain_core-0.3.66.tar.gz", hash = "sha256:350c92e792ec1401f4b740d759b95f297710a50de29e1be9fbfff8676ef62117", size = 560102 }
wheels = [
    { url = "https://files.pythonhosted.org/packages/c0/c3/8080431fd7567a340d3a42e36c0bb3970a8d00d5e27bf3ca2103b3b55996/langchain_core-0.3.66-py3-none-any.whl", hash = "sha256:65cd6c3659afa4f91de7aa681397a0c53ff9282425c281e53646dd7faf16099e", size = 438874 },
]

[[package]]
name = "langchain-openai"
version = "0.3.25"
source = { registry = "https://pypi.org/simple" }
dependencies = [
    { name = "langchain-core" },
    { name = "openai" },
    { name = "tiktoken" },
]
sdist = { url = "https://files.pythonhosted.org/packages/f4/31/52c385ff5a6cc2576605c44f7b34c2f476b918db54a7ec7006f314628b10/langchain_openai-0.3.25.tar.gz", hash = "sha256:6dd33e4a2513cf915af6c2508e782d2c90956a88650739fd8d31e14bdb7f7e44", size = 688157 }
wheels = [
    { url = "https://files.pythonhosted.org/packages/65/bd/87b77f001f8aa90a54d9390c29ad462cd9f379d0ae57e125e0d079e8a57a/langchain_openai-0.3.25-py3-none-any.whl", hash = "sha256:a7d5c9d4f4ff2b6156f313e92e652833fdfd42084ecfd0980e719dc8472ea51c", size = 69171 },
]

[[package]]
name = "langchain-postgres"
version = "0.0.15"
source = { registry = "https://pypi.org/simple" }
dependencies = [
    { name = "asyncpg" },
    { name = "langchain-core" },
    { name = "numpy" },
    { name = "pgvector" },
    { name = "psycopg" },
    { name = "psycopg-pool" },
    { name = "sqlalchemy" },
]
sdist = { url = "https://files.pythonhosted.org/packages/1f/b9/b9eb61d2f2679bacea0bea02e71e715c18f02c9f72f6c3d523fe7f7f65be/langchain_postgres-0.0.15.tar.gz", hash = "sha256:d6be01ab3a802881e7dcd16439a4efda5a8eba15c368e04fe9a96134ad90854e", size = 198495 }
wheels = [
    { url = "https://files.pythonhosted.org/packages/15/5e/572c90fce17462bfcb7e7b7ac2e24bbdbaced338fb271172c7b96a24ccee/langchain_postgres-0.0.15-py3-none-any.whl", hash = "sha256:dc3d083f6e2ac08fe918f658b63886586be62c057cab0ad30c1c6b38023d99b7", size = 45059 },
]

[[package]]
name = "langchain-redis"
version = "0.2.3"
source = { registry = "https://pypi.org/simple" }
dependencies = [
    { name = "anyio" },
    { name = "certifi" },
    { name = "httpcore" },
    { name = "jinja2" },
    { name = "langchain-core" },
    { name = "python-ulid" },
    { name = "redisvl" },
    { name = "typing-extensions" },
    { name = "urllib3" },
]
sdist = { url = "https://files.pythonhosted.org/packages/6a/f8/5448b8db4cb62473b74f7d11630856cb9668766f364dfd39b885091b379f/langchain_redis-0.2.3.tar.gz", hash = "sha256:6f2f6adb1790934b6fd28e3acc5d3ea0c53d1b1c76dda9187203548746ef05bb", size = 31357 }
wheels = [
    { url = "https://files.pythonhosted.org/packages/d4/48/9c147dfb23425f20ccd80894ab693cbfb9c6d993804d17ac7dc02c9bfdab/langchain_redis-0.2.3-py3-none-any.whl", hash = "sha256:c47a4e2f40f415fe626c2c1953b9199f527c83b16a4622f6a4db9acac7be9f0c", size = 32416 },
]

[[package]]
name = "langsmith"
version = "0.4.2"
source = { registry = "https://pypi.org/simple" }
dependencies = [
    { name = "httpx" },
    { name = "orjson", marker = "platform_python_implementation != 'PyPy'" },
    { name = "packaging" },
    { name = "pydantic" },
    { name = "requests" },
    { name = "requests-toolbelt" },
    { name = "zstandard" },
]
sdist = { url = "https://files.pythonhosted.org/packages/8a/b6/0ebc396baf6b69aeb9eb466bbeaccd504c901615e744b0ecf33b0d39a8a5/langsmith-0.4.2.tar.gz", hash = "sha256:51df086a9ae17ffa16538f52ef3bb8b3d85b0e52c84958980553cb6cadd9e565", size = 352208 }
wheels = [
    { url = "https://files.pythonhosted.org/packages/58/06/fdcc2e8de8934595e7fd7b3f7c93065ff25c03ddeda566823882379b66b2/langsmith-0.4.2-py3-none-any.whl", hash = "sha256:2b1a3f889e134546dc5d67e23e5e8c6be5f91fd86827276ac874e3a25a04498a", size = 367715 },
]

[[package]]
name = "llvmlite"
version = "0.44.0"
source = { registry = "https://pypi.org/simple" }
sdist = { url = "https://files.pythonhosted.org/packages/89/6a/95a3d3610d5c75293d5dbbb2a76480d5d4eeba641557b69fe90af6c5b84e/llvmlite-0.44.0.tar.gz", hash = "sha256:07667d66a5d150abed9157ab6c0b9393c9356f229784a4385c02f99e94fc94d4", size = 171880 }
wheels = [
    { url = "https://files.pythonhosted.org/packages/15/86/e3c3195b92e6e492458f16d233e58a1a812aa2bfbef9bdd0fbafcec85c60/llvmlite-0.44.0-cp312-cp312-macosx_10_14_x86_64.whl", hash = "sha256:1d671a56acf725bf1b531d5ef76b86660a5ab8ef19bb6a46064a705c6ca80aad", size = 28132297 },
    { url = "https://files.pythonhosted.org/packages/d6/53/373b6b8be67b9221d12b24125fd0ec56b1078b660eeae266ec388a6ac9a0/llvmlite-0.44.0-cp312-cp312-macosx_11_0_arm64.whl", hash = "sha256:5f79a728e0435493611c9f405168682bb75ffd1fbe6fc360733b850c80a026db", size = 26201105 },
    { url = "https://files.pythonhosted.org/packages/cb/da/8341fd3056419441286c8e26bf436923021005ece0bff5f41906476ae514/llvmlite-0.44.0-cp312-cp312-manylinux_2_17_x86_64.manylinux2014_x86_64.whl", hash = "sha256:c0143a5ef336da14deaa8ec26c5449ad5b6a2b564df82fcef4be040b9cacfea9", size = 42361901 },
    { url = "https://files.pythonhosted.org/packages/53/ad/d79349dc07b8a395a99153d7ce8b01d6fcdc9f8231355a5df55ded649b61/llvmlite-0.44.0-cp312-cp312-manylinux_2_27_aarch64.manylinux_2_28_aarch64.whl", hash = "sha256:d752f89e31b66db6f8da06df8b39f9b91e78c5feea1bf9e8c1fba1d1c24c065d", size = 41184247 },
    { url = "https://files.pythonhosted.org/packages/e2/3b/a9a17366af80127bd09decbe2a54d8974b6d8b274b39bf47fbaedeec6307/llvmlite-0.44.0-cp312-cp312-win_amd64.whl", hash = "sha256:eae7e2d4ca8f88f89d315b48c6b741dcb925d6a1042da694aa16ab3dd4cbd3a1", size = 30332380 },
]

[[package]]
name = "markdown-it-py"
version = "3.0.0"
source = { registry = "https://pypi.org/simple" }
dependencies = [
    { name = "mdurl" },
]
sdist = { url = "https://files.pythonhosted.org/packages/38/71/3b932df36c1a044d397a1f92d1cf91ee0a503d91e470cbd670aa66b07ed0/markdown-it-py-3.0.0.tar.gz", hash = "sha256:e3f60a94fa066dc52ec76661e37c851cb232d92f9886b15cb560aaada2df8feb", size = 74596 }
wheels = [
    { url = "https://files.pythonhosted.org/packages/42/d7/1ec15b46af6af88f19b8e5ffea08fa375d433c998b8a7639e76935c14f1f/markdown_it_py-3.0.0-py3-none-any.whl", hash = "sha256:355216845c60bd96232cd8d8c40e8f9765cc86f46880e43a8fd22dc1a1a8cab1", size = 87528 },
]

[[package]]
name = "markupsafe"
version = "3.0.2"
source = { registry = "https://pypi.org/simple" }
sdist = { url = "https://files.pythonhosted.org/packages/b2/97/5d42485e71dfc078108a86d6de8fa46db44a1a9295e89c5d6d4a06e23a62/markupsafe-3.0.2.tar.gz", hash = "sha256:ee55d3edf80167e48ea11a923c7386f4669df67d7994554387f84e7d8b0a2bf0", size = 20537 }
wheels = [
    { url = "https://files.pythonhosted.org/packages/22/09/d1f21434c97fc42f09d290cbb6350d44eb12f09cc62c9476effdb33a18aa/MarkupSafe-3.0.2-cp312-cp312-macosx_10_13_universal2.whl", hash = "sha256:9778bd8ab0a994ebf6f84c2b949e65736d5575320a17ae8984a77fab08db94cf", size = 14274 },
    { url = "https://files.pythonhosted.org/packages/6b/b0/18f76bba336fa5aecf79d45dcd6c806c280ec44538b3c13671d49099fdd0/MarkupSafe-3.0.2-cp312-cp312-macosx_11_0_arm64.whl", hash = "sha256:846ade7b71e3536c4e56b386c2a47adf5741d2d8b94ec9dc3e92e5e1ee1e2225", size = 12348 },
    { url = "https://files.pythonhosted.org/packages/e0/25/dd5c0f6ac1311e9b40f4af06c78efde0f3b5cbf02502f8ef9501294c425b/MarkupSafe-3.0.2-cp312-cp312-manylinux_2_17_aarch64.manylinux2014_aarch64.whl", hash = "sha256:1c99d261bd2d5f6b59325c92c73df481e05e57f19837bdca8413b9eac4bd8028", size = 24149 },
    { url = "https://files.pythonhosted.org/packages/f3/f0/89e7aadfb3749d0f52234a0c8c7867877876e0a20b60e2188e9850794c17/MarkupSafe-3.0.2-cp312-cp312-manylinux_2_17_x86_64.manylinux2014_x86_64.whl", hash = "sha256:e17c96c14e19278594aa4841ec148115f9c7615a47382ecb6b82bd8fea3ab0c8", size = 23118 },
    { url = "https://files.pythonhosted.org/packages/d5/da/f2eeb64c723f5e3777bc081da884b414671982008c47dcc1873d81f625b6/MarkupSafe-3.0.2-cp312-cp312-manylinux_2_5_i686.manylinux1_i686.manylinux_2_17_i686.manylinux2014_i686.whl", hash = "sha256:88416bd1e65dcea10bc7569faacb2c20ce071dd1f87539ca2ab364bf6231393c", size = 22993 },
    { url = "https://files.pythonhosted.org/packages/da/0e/1f32af846df486dce7c227fe0f2398dc7e2e51d4a370508281f3c1c5cddc/MarkupSafe-3.0.2-cp312-cp312-musllinux_1_2_aarch64.whl", hash = "sha256:2181e67807fc2fa785d0592dc2d6206c019b9502410671cc905d132a92866557", size = 24178 },
    { url = "https://files.pythonhosted.org/packages/c4/f6/bb3ca0532de8086cbff5f06d137064c8410d10779c4c127e0e47d17c0b71/MarkupSafe-3.0.2-cp312-cp312-musllinux_1_2_i686.whl", hash = "sha256:52305740fe773d09cffb16f8ed0427942901f00adedac82ec8b67752f58a1b22", size = 23319 },
    { url = "https://files.pythonhosted.org/packages/a2/82/8be4c96ffee03c5b4a034e60a31294daf481e12c7c43ab8e34a1453ee48b/MarkupSafe-3.0.2-cp312-cp312-musllinux_1_2_x86_64.whl", hash = "sha256:ad10d3ded218f1039f11a75f8091880239651b52e9bb592ca27de44eed242a48", size = 23352 },
    { url = "https://files.pythonhosted.org/packages/51/ae/97827349d3fcffee7e184bdf7f41cd6b88d9919c80f0263ba7acd1bbcb18/MarkupSafe-3.0.2-cp312-cp312-win32.whl", hash = "sha256:0f4ca02bea9a23221c0182836703cbf8930c5e9454bacce27e767509fa286a30", size = 15097 },
    { url = "https://files.pythonhosted.org/packages/c1/80/a61f99dc3a936413c3ee4e1eecac96c0da5ed07ad56fd975f1a9da5bc630/MarkupSafe-3.0.2-cp312-cp312-win_amd64.whl", hash = "sha256:8e06879fc22a25ca47312fbe7c8264eb0b662f6db27cb2d3bbbc74b1df4b9b87", size = 15601 },
]

[[package]]
name = "mcp"
version = "1.9.4"
source = { registry = "https://pypi.org/simple" }
dependencies = [
    { name = "anyio" },
    { name = "httpx" },
    { name = "httpx-sse" },
    { name = "pydantic" },
    { name = "pydantic-settings" },
    { name = "python-multipart" },
    { name = "sse-starlette" },
    { name = "starlette" },
    { name = "uvicorn", marker = "sys_platform != 'emscripten'" },
]
sdist = { url = "https://files.pythonhosted.org/packages/06/f2/dc2450e566eeccf92d89a00c3e813234ad58e2ba1e31d11467a09ac4f3b9/mcp-1.9.4.tar.gz", hash = "sha256:cfb0bcd1a9535b42edaef89947b9e18a8feb49362e1cc059d6e7fc636f2cb09f", size = 333294 }
wheels = [
    { url = "https://files.pythonhosted.org/packages/97/fc/80e655c955137393c443842ffcc4feccab5b12fa7cb8de9ced90f90e6998/mcp-1.9.4-py3-none-any.whl", hash = "sha256:7fcf36b62936adb8e63f89346bccca1268eeca9bf6dfb562ee10b1dfbda9dac0", size = 130232 },
]

[[package]]
name = "mdurl"
version = "0.1.2"
source = { registry = "https://pypi.org/simple" }
sdist = { url = "https://files.pythonhosted.org/packages/d6/54/cfe61301667036ec958cb99bd3efefba235e65cdeb9c84d24a8293ba1d90/mdurl-0.1.2.tar.gz", hash = "sha256:bb413d29f5eea38f31dd4754dd7377d4465116fb207585f97bf925588687c1ba", size = 8729 }
wheels = [
    { url = "https://files.pythonhosted.org/packages/b3/38/89ba8ad64ae25be8de66a6d463314cf1eb366222074cfda9ee839c56a4b4/mdurl-0.1.2-py3-none-any.whl", hash = "sha256:84008a41e51615a49fc9966191ff91509e3c40b939176e643fd50a5c2196b8f8", size = 9979 },
]

[[package]]
name = "milvus-lite"
version = "2.5.0"
source = { registry = "https://pypi.org/simple" }
dependencies = [
    { name = "tqdm" },
]
wheels = [
    { url = "https://files.pythonhosted.org/packages/22/de/5533dd1f2b3a02e5b18393e11670456365d26036f0d3b3c32dfd362b69f1/milvus_lite-2.5.0-py3-none-macosx_10_9_x86_64.whl", hash = "sha256:42c48e8ea0606b779961e575f92d4850954c3279e5f67ff0c08debe48dbc474d", size = 27894198 },
    { url = "https://files.pythonhosted.org/packages/05/61/21c006b9259efb517fadab5003eb32b598fd97e1bcfcd56d34c83a90f27a/milvus_lite-2.5.0-py3-none-macosx_11_0_arm64.whl", hash = "sha256:7de22d8f9fa73603636b4ddfd0692ac6305d20d819faeb24c4eb5ba90fb5c164", size = 24401453 },
    { url = "https://files.pythonhosted.org/packages/56/48/482e97eb0cfcc2410ca9172da02cc49ba810ba93bc3d7a4bb08dc8784705/milvus_lite-2.5.0-py3-none-manylinux2014_aarch64.whl", hash = "sha256:5a0bdf72403fceb5cb07573293befaafed4fe2d2c0ec6d97701d8de2d1f60de2", size = 45337299 },
    { url = "https://files.pythonhosted.org/packages/60/5d/3a260b360435ac51e6c43eb3d8fa5e0dfd7e72e4a0ce1f23da0b3af89c3f/milvus_lite-2.5.0-py3-none-manylinux2014_x86_64.whl", hash = "sha256:1dda4a5b96067ddfb1cd929801a42c0d79759c53fb5d3f7c472bd65dce72f138", size = 55263854 },
]

[[package]]
name = "ml-dtypes"
version = "0.5.1"
source = { registry = "https://pypi.org/simple" }
dependencies = [
    { name = "numpy" },
]
sdist = { url = "https://files.pythonhosted.org/packages/32/49/6e67c334872d2c114df3020e579f3718c333198f8312290e09ec0216703a/ml_dtypes-0.5.1.tar.gz", hash = "sha256:ac5b58559bb84a95848ed6984eb8013249f90b6bab62aa5acbad876e256002c9", size = 698772 }
wheels = [
    { url = "https://files.pythonhosted.org/packages/47/56/1bb21218e1e692506c220ffabd456af9733fba7aa1b14f73899979f4cc20/ml_dtypes-0.5.1-cp312-cp312-macosx_10_9_universal2.whl", hash = "sha256:6f462f5eca22fb66d7ff9c4744a3db4463af06c49816c4b6ac89b16bfcdc592e", size = 670372 },
    { url = "https://files.pythonhosted.org/packages/20/95/d8bd96a3b60e00bf31bd78ca4bdd2d6bbaf5acb09b42844432d719d34061/ml_dtypes-0.5.1-cp312-cp312-manylinux_2_17_aarch64.manylinux2014_aarch64.whl", hash = "sha256:6f76232163b5b9c34291b54621ee60417601e2e4802a188a0ea7157cd9b323f4", size = 4635946 },
    { url = "https://files.pythonhosted.org/packages/08/57/5d58fad4124192b1be42f68bd0c0ddaa26e44a730ff8c9337adade2f5632/ml_dtypes-0.5.1-cp312-cp312-manylinux_2_17_x86_64.manylinux2014_x86_64.whl", hash = "sha256:ad4953c5eb9c25a56d11a913c2011d7e580a435ef5145f804d98efa14477d390", size = 4694804 },
    { url = "https://files.pythonhosted.org/packages/38/bc/c4260e4a6c6bf684d0313308de1c860467275221d5e7daf69b3fcddfdd0b/ml_dtypes-0.5.1-cp312-cp312-win_amd64.whl", hash = "sha256:9626d0bca1fb387d5791ca36bacbba298c5ef554747b7ebeafefb4564fc83566", size = 210853 },
]

[[package]]
name = "mmh3"
version = "5.1.0"
source = { registry = "https://pypi.org/simple" }
sdist = { url = "https://files.pythonhosted.org/packages/47/1b/1fc6888c74cbd8abad1292dde2ddfcf8fc059e114c97dd6bf16d12f36293/mmh3-5.1.0.tar.gz", hash = "sha256:136e1e670500f177f49ec106a4ebf0adf20d18d96990cc36ea492c651d2b406c", size = 33728 }
wheels = [
    { url = "https://files.pythonhosted.org/packages/f4/47/e5f452bdf16028bfd2edb4e2e35d0441e4a4740f30e68ccd4cfd2fb2c57e/mmh3-5.1.0-cp312-cp312-macosx_10_13_universal2.whl", hash = "sha256:45712987367cb9235026e3cbf4334670522a97751abfd00b5bc8bfa022c3311d", size = 56152 },
    { url = "https://files.pythonhosted.org/packages/60/38/2132d537dc7a7fdd8d2e98df90186c7fcdbd3f14f95502a24ba443c92245/mmh3-5.1.0-cp312-cp312-macosx_10_13_x86_64.whl", hash = "sha256:b1020735eb35086ab24affbea59bb9082f7f6a0ad517cb89f0fc14f16cea4dae", size = 40564 },
    { url = "https://files.pythonhosted.org/packages/c0/2a/c52cf000581bfb8d94794f58865658e7accf2fa2e90789269d4ae9560b16/mmh3-5.1.0-cp312-cp312-macosx_11_0_arm64.whl", hash = "sha256:babf2a78ce5513d120c358722a2e3aa7762d6071cd10cede026f8b32452be322", size = 40104 },
    { url = "https://files.pythonhosted.org/packages/83/33/30d163ce538c54fc98258db5621447e3ab208d133cece5d2577cf913e708/mmh3-5.1.0-cp312-cp312-manylinux_2_17_aarch64.manylinux2014_aarch64.whl", hash = "sha256:d4f47f58cd5cbef968c84a7c1ddc192fef0a36b48b0b8a3cb67354531aa33b00", size = 102634 },
    { url = "https://files.pythonhosted.org/packages/94/5c/5a18acb6ecc6852be2d215c3d811aa61d7e425ab6596be940877355d7f3e/mmh3-5.1.0-cp312-cp312-manylinux_2_17_ppc64le.manylinux2014_ppc64le.whl", hash = "sha256:2044a601c113c981f2c1e14fa33adc9b826c9017034fe193e9eb49a6882dbb06", size = 108888 },
    { url = "https://files.pythonhosted.org/packages/1f/f6/11c556324c64a92aa12f28e221a727b6e082e426dc502e81f77056f6fc98/mmh3-5.1.0-cp312-cp312-manylinux_2_17_s390x.manylinux2014_s390x.whl", hash = "sha256:c94d999c9f2eb2da44d7c2826d3fbffdbbbbcde8488d353fee7c848ecc42b968", size = 106968 },
    { url = "https://files.pythonhosted.org/packages/5d/61/ca0c196a685aba7808a5c00246f17b988a9c4f55c594ee0a02c273e404f3/mmh3-5.1.0-cp312-cp312-manylinux_2_5_i686.manylinux1_i686.manylinux_2_17_i686.manylinux2014_i686.whl", hash = "sha256:a015dcb24fa0c7a78f88e9419ac74f5001c1ed6a92e70fd1803f74afb26a4c83", size = 93771 },
    { url = "https://files.pythonhosted.org/packages/b4/55/0927c33528710085ee77b808d85bbbafdb91a1db7c8eaa89cac16d6c513e/mmh3-5.1.0-cp312-cp312-manylinux_2_5_x86_64.manylinux1_x86_64.manylinux_2_17_x86_64.manylinux2014_x86_64.whl", hash = "sha256:457da019c491a2d20e2022c7d4ce723675e4c081d9efc3b4d8b9f28a5ea789bd", size = 101726 },
    { url = "https://files.pythonhosted.org/packages/49/39/a92c60329fa470f41c18614a93c6cd88821412a12ee78c71c3f77e1cfc2d/mmh3-5.1.0-cp312-cp312-musllinux_1_2_aarch64.whl", hash = "sha256:71408579a570193a4ac9c77344d68ddefa440b00468a0b566dcc2ba282a9c559", size = 98523 },
    { url = "https://files.pythonhosted.org/packages/81/90/26adb15345af8d9cf433ae1b6adcf12e0a4cad1e692de4fa9f8e8536c5ae/mmh3-5.1.0-cp312-cp312-musllinux_1_2_i686.whl", hash = "sha256:8b3a04bc214a6e16c81f02f855e285c6df274a2084787eeafaa45f2fbdef1b63", size = 96628 },
    { url = "https://files.pythonhosted.org/packages/8a/4d/340d1e340df972a13fd4ec84c787367f425371720a1044220869c82364e9/mmh3-5.1.0-cp312-cp312-musllinux_1_2_ppc64le.whl", hash = "sha256:832dae26a35514f6d3c1e267fa48e8de3c7b978afdafa0529c808ad72e13ada3", size = 105190 },
    { url = "https://files.pythonhosted.org/packages/d3/7c/65047d1cccd3782d809936db446430fc7758bda9def5b0979887e08302a2/mmh3-5.1.0-cp312-cp312-musllinux_1_2_s390x.whl", hash = "sha256:bf658a61fc92ef8a48945ebb1076ef4ad74269e353fffcb642dfa0890b13673b", size = 98439 },
    { url = "https://files.pythonhosted.org/packages/72/d2/3c259d43097c30f062050f7e861075099404e8886b5d4dd3cebf180d6e02/mmh3-5.1.0-cp312-cp312-musllinux_1_2_x86_64.whl", hash = "sha256:3313577453582b03383731b66447cdcdd28a68f78df28f10d275d7d19010c1df", size = 97780 },
    { url = "https://files.pythonhosted.org/packages/29/29/831ea8d4abe96cdb3e28b79eab49cac7f04f9c6b6e36bfc686197ddba09d/mmh3-5.1.0-cp312-cp312-win32.whl", hash = "sha256:1d6508504c531ab86c4424b5a5ff07c1132d063863339cf92f6657ff7a580f76", size = 40835 },
    { url = "https://files.pythonhosted.org/packages/12/dd/7cbc30153b73f08eeac43804c1dbc770538a01979b4094edbe1a4b8eb551/mmh3-5.1.0-cp312-cp312-win_amd64.whl", hash = "sha256:aa75981fcdf3f21759d94f2c81b6a6e04a49dfbcdad88b152ba49b8e20544776", size = 41509 },
    { url = "https://files.pythonhosted.org/packages/80/9d/627375bab4c90dd066093fc2c9a26b86f87e26d980dbf71667b44cbee3eb/mmh3-5.1.0-cp312-cp312-win_arm64.whl", hash = "sha256:a4c1a76808dfea47f7407a0b07aaff9087447ef6280716fd0783409b3088bb3c", size = 38888 },
]

[[package]]
name = "mpmath"
version = "1.3.0"
source = { registry = "https://pypi.org/simple" }
sdist = { url = "https://files.pythonhosted.org/packages/e0/47/dd32fa426cc72114383ac549964eecb20ecfd886d1e5ccf5340b55b02f57/mpmath-1.3.0.tar.gz", hash = "sha256:7a28eb2a9774d00c7bc92411c19a89209d5da7c4c9a9e227be8330a23a25b91f", size = 508106 }
wheels = [
    { url = "https://files.pythonhosted.org/packages/43/e3/7d92a15f894aa0c9c4b49b8ee9ac9850d6e63b03c9c32c0367a13ae62209/mpmath-1.3.0-py3-none-any.whl", hash = "sha256:a0b2b9fe80bbcd81a6647ff13108738cfb482d481d826cc0e02f5b35e5c88d2c", size = 536198 },
]

[[package]]
name = "mypy"
version = "1.16.1"
source = { registry = "https://pypi.org/simple" }
dependencies = [
    { name = "mypy-extensions" },
    { name = "pathspec" },
    { name = "typing-extensions" },
]
sdist = { url = "https://files.pythonhosted.org/packages/81/69/92c7fa98112e4d9eb075a239caa4ef4649ad7d441545ccffbd5e34607cbb/mypy-1.16.1.tar.gz", hash = "sha256:6bd00a0a2094841c5e47e7374bb42b83d64c527a502e3334e1173a0c24437bab", size = 3324747 }
wheels = [
    { url = "https://files.pythonhosted.org/packages/b4/d6/39482e5fcc724c15bf6280ff5806548c7185e0c090712a3736ed4d07e8b7/mypy-1.16.1-cp312-cp312-macosx_10_13_x86_64.whl", hash = "sha256:af4792433f09575d9eeca5c63d7d90ca4aeceda9d8355e136f80f8967639183d", size = 11066493 },
    { url = "https://files.pythonhosted.org/packages/e6/e5/26c347890efc6b757f4d5bb83f4a0cf5958b8cf49c938ac99b8b72b420a6/mypy-1.16.1-cp312-cp312-macosx_11_0_arm64.whl", hash = "sha256:66df38405fd8466ce3517eda1f6640611a0b8e70895e2a9462d1d4323c5eb4b9", size = 10081687 },
    { url = "https://files.pythonhosted.org/packages/44/c7/b5cb264c97b86914487d6a24bd8688c0172e37ec0f43e93b9691cae9468b/mypy-1.16.1-cp312-cp312-manylinux_2_17_aarch64.manylinux2014_aarch64.manylinux_2_28_aarch64.whl", hash = "sha256:44e7acddb3c48bd2713994d098729494117803616e116032af192871aed80b79", size = 11839723 },
    { url = "https://files.pythonhosted.org/packages/15/f8/491997a9b8a554204f834ed4816bda813aefda31cf873bb099deee3c9a99/mypy-1.16.1-cp312-cp312-manylinux_2_17_x86_64.manylinux2014_x86_64.manylinux_2_28_x86_64.whl", hash = "sha256:0ab5eca37b50188163fa7c1b73c685ac66c4e9bdee4a85c9adac0e91d8895e15", size = 12722980 },
    { url = "https://files.pythonhosted.org/packages/df/f0/2bd41e174b5fd93bc9de9a28e4fb673113633b8a7f3a607fa4a73595e468/mypy-1.16.1-cp312-cp312-musllinux_1_2_x86_64.whl", hash = "sha256:dedb6229b2c9086247e21a83c309754b9058b438704ad2f6807f0d8227f6ebdd", size = 12903328 },
    { url = "https://files.pythonhosted.org/packages/61/81/5572108a7bec2c46b8aff7e9b524f371fe6ab5efb534d38d6b37b5490da8/mypy-1.16.1-cp312-cp312-win_amd64.whl", hash = "sha256:1f0435cf920e287ff68af3d10a118a73f212deb2ce087619eb4e648116d1fe9b", size = 9562321 },
    { url = "https://files.pythonhosted.org/packages/cf/d3/53e684e78e07c1a2bf7105715e5edd09ce951fc3f47cf9ed095ec1b7a037/mypy-1.16.1-py3-none-any.whl", hash = "sha256:5fc2ac4027d0ef28d6ba69a0343737a23c4d1b83672bf38d1fe237bdc0643b37", size = 2265923 },
]

[[package]]
name = "mypy-extensions"
version = "1.1.0"
source = { registry = "https://pypi.org/simple" }
sdist = { url = "https://files.pythonhosted.org/packages/a2/6e/371856a3fb9d31ca8dac321cda606860fa4548858c0cc45d9d1d4ca2628b/mypy_extensions-1.1.0.tar.gz", hash = "sha256:52e68efc3284861e772bbcd66823fde5ae21fd2fdb51c62a211403730b916558", size = 6343 }
wheels = [
    { url = "https://files.pythonhosted.org/packages/79/7b/2c79738432f5c924bef5071f933bcc9efd0473bac3b4aa584a6f7c1c8df8/mypy_extensions-1.1.0-py3-none-any.whl", hash = "sha256:1be4cccdb0f2482337c4743e60421de3a356cd97508abadd57d47403e94f5505", size = 4963 },
]

[[package]]
name = "narwhals"
version = "1.44.0"
source = { registry = "https://pypi.org/simple" }
sdist = { url = "https://files.pythonhosted.org/packages/56/e5/0b875d29e2a4d112c58fef6aac2ed3a73bbdd4d8d0dce722fd154357248a/narwhals-1.44.0.tar.gz", hash = "sha256:8cf0616d4f6f21225b3b56fcde96ccab6d05023561a0f162402aa9b8c33ad31d", size = 499250 }
wheels = [
    { url = "https://files.pythonhosted.org/packages/ff/fb/12f4a971467aac3cb7cbccbbfca5d0f05e23722068112c1ac4a393613ebe/narwhals-1.44.0-py3-none-any.whl", hash = "sha256:a170ea0bab4cf1f323d9f8bf17f2d7042c3d73802bea321996b39bf075d57de5", size = 365240 },
]

[[package]]
name = "networkx"
version = "3.5"
source = { registry = "https://pypi.org/simple" }
sdist = { url = "https://files.pythonhosted.org/packages/6c/4f/ccdb8ad3a38e583f214547fd2f7ff1fc160c43a75af88e6aec213404b96a/networkx-3.5.tar.gz", hash = "sha256:d4c6f9cf81f52d69230866796b82afbccdec3db7ae4fbd1b65ea750feed50037", size = 2471065 }
wheels = [
    { url = "https://files.pythonhosted.org/packages/eb/8d/776adee7bbf76365fdd7f2552710282c79a4ead5d2a46408c9043a2b70ba/networkx-3.5-py3-none-any.whl", hash = "sha256:0030d386a9a06dee3565298b4a734b68589749a544acbb6c412dc9e2489ec6ec", size = 2034406 },
]

[[package]]
name = "nodeenv"
version = "1.9.1"
source = { registry = "https://pypi.org/simple" }
sdist = { url = "https://files.pythonhosted.org/packages/43/16/fc88b08840de0e0a72a2f9d8c6bae36be573e475a6326ae854bcc549fc45/nodeenv-1.9.1.tar.gz", hash = "sha256:6ec12890a2dab7946721edbfbcd91f3319c6ccc9aec47be7c7e6b7011ee6645f", size = 47437 }
wheels = [
    { url = "https://files.pythonhosted.org/packages/d2/1d/1b658dbd2b9fa9c4c9f32accbfc0205d532c8c6194dc0f2a4c0428e7128a/nodeenv-1.9.1-py2.py3-none-any.whl", hash = "sha256:ba11c9782d29c27c70ffbdda2d7415098754709be8a7056d79a737cd901155c9", size = 22314 },
]

[[package]]
name = "numba"
version = "0.61.2"
source = { registry = "https://pypi.org/simple" }
dependencies = [
    { name = "llvmlite" },
    { name = "numpy" },
]
sdist = { url = "https://files.pythonhosted.org/packages/1c/a0/e21f57604304aa03ebb8e098429222722ad99176a4f979d34af1d1ee80da/numba-0.61.2.tar.gz", hash = "sha256:8750ee147940a6637b80ecf7f95062185ad8726c8c28a2295b8ec1160a196f7d", size = 2820615 }
wheels = [
    { url = "https://files.pythonhosted.org/packages/b4/a0/c6b7b9c615cfa3b98c4c63f4316e3f6b3bbe2387740277006551784218cd/numba-0.61.2-cp312-cp312-macosx_10_14_x86_64.whl", hash = "sha256:34fba9406078bac7ab052efbf0d13939426c753ad72946baaa5bf9ae0ebb8dd2", size = 2776626 },
    { url = "https://files.pythonhosted.org/packages/92/4a/fe4e3c2ecad72d88f5f8cd04e7f7cff49e718398a2fac02d2947480a00ca/numba-0.61.2-cp312-cp312-macosx_11_0_arm64.whl", hash = "sha256:4ddce10009bc097b080fc96876d14c051cc0c7679e99de3e0af59014dab7dfe8", size = 2779287 },
    { url = "https://files.pythonhosted.org/packages/9a/2d/e518df036feab381c23a624dac47f8445ac55686ec7f11083655eb707da3/numba-0.61.2-cp312-cp312-manylinux2014_x86_64.manylinux_2_17_x86_64.whl", hash = "sha256:5b1bb509d01f23d70325d3a5a0e237cbc9544dd50e50588bc581ba860c213546", size = 3885928 },
    { url = "https://files.pythonhosted.org/packages/10/0f/23cced68ead67b75d77cfcca3df4991d1855c897ee0ff3fe25a56ed82108/numba-0.61.2-cp312-cp312-manylinux_2_28_aarch64.whl", hash = "sha256:48a53a3de8f8793526cbe330f2a39fe9a6638efcbf11bd63f3d2f9757ae345cd", size = 3577115 },
    { url = "https://files.pythonhosted.org/packages/68/1d/ddb3e704c5a8fb90142bf9dc195c27db02a08a99f037395503bfbc1d14b3/numba-0.61.2-cp312-cp312-win_amd64.whl", hash = "sha256:97cf4f12c728cf77c9c1d7c23707e4d8fb4632b46275f8f3397de33e5877af18", size = 2831929 },
]

[[package]]
name = "numpy"
version = "2.2.6"
source = { registry = "https://pypi.org/simple" }
sdist = { url = "https://files.pythonhosted.org/packages/76/21/7d2a95e4bba9dc13d043ee156a356c0a8f0c6309dff6b21b4d71a073b8a8/numpy-2.2.6.tar.gz", hash = "sha256:e29554e2bef54a90aa5cc07da6ce955accb83f21ab5de01a62c8478897b264fd", size = 20276440 }
wheels = [
    { url = "https://files.pythonhosted.org/packages/82/5d/c00588b6cf18e1da539b45d3598d3557084990dcc4331960c15ee776ee41/numpy-2.2.6-cp312-cp312-macosx_10_13_x86_64.whl", hash = "sha256:41c5a21f4a04fa86436124d388f6ed60a9343a6f767fced1a8a71c3fbca038ff", size = 20875348 },
    { url = "https://files.pythonhosted.org/packages/66/ee/560deadcdde6c2f90200450d5938f63a34b37e27ebff162810f716f6a230/numpy-2.2.6-cp312-cp312-macosx_11_0_arm64.whl", hash = "sha256:de749064336d37e340f640b05f24e9e3dd678c57318c7289d222a8a2f543e90c", size = 14119362 },
    { url = "https://files.pythonhosted.org/packages/3c/65/4baa99f1c53b30adf0acd9a5519078871ddde8d2339dc5a7fde80d9d87da/numpy-2.2.6-cp312-cp312-macosx_14_0_arm64.whl", hash = "sha256:894b3a42502226a1cac872f840030665f33326fc3dac8e57c607905773cdcde3", size = 5084103 },
    { url = "https://files.pythonhosted.org/packages/cc/89/e5a34c071a0570cc40c9a54eb472d113eea6d002e9ae12bb3a8407fb912e/numpy-2.2.6-cp312-cp312-macosx_14_0_x86_64.whl", hash = "sha256:71594f7c51a18e728451bb50cc60a3ce4e6538822731b2933209a1f3614e9282", size = 6625382 },
    { url = "https://files.pythonhosted.org/packages/f8/35/8c80729f1ff76b3921d5c9487c7ac3de9b2a103b1cd05e905b3090513510/numpy-2.2.6-cp312-cp312-manylinux_2_17_aarch64.manylinux2014_aarch64.whl", hash = "sha256:f2618db89be1b4e05f7a1a847a9c1c0abd63e63a1607d892dd54668dd92faf87", size = 14018462 },
    { url = "https://files.pythonhosted.org/packages/8c/3d/1e1db36cfd41f895d266b103df00ca5b3cbe965184df824dec5c08c6b803/numpy-2.2.6-cp312-cp312-manylinux_2_17_x86_64.manylinux2014_x86_64.whl", hash = "sha256:fd83c01228a688733f1ded5201c678f0c53ecc1006ffbc404db9f7a899ac6249", size = 16527618 },
    { url = "https://files.pythonhosted.org/packages/61/c6/03ed30992602c85aa3cd95b9070a514f8b3c33e31124694438d88809ae36/numpy-2.2.6-cp312-cp312-musllinux_1_2_aarch64.whl", hash = "sha256:37c0ca431f82cd5fa716eca9506aefcabc247fb27ba69c5062a6d3ade8cf8f49", size = 15505511 },
    { url = "https://files.pythonhosted.org/packages/b7/25/5761d832a81df431e260719ec45de696414266613c9ee268394dd5ad8236/numpy-2.2.6-cp312-cp312-musllinux_1_2_x86_64.whl", hash = "sha256:fe27749d33bb772c80dcd84ae7e8df2adc920ae8297400dabec45f0dedb3f6de", size = 18313783 },
    { url = "https://files.pythonhosted.org/packages/57/0a/72d5a3527c5ebffcd47bde9162c39fae1f90138c961e5296491ce778e682/numpy-2.2.6-cp312-cp312-win32.whl", hash = "sha256:4eeaae00d789f66c7a25ac5f34b71a7035bb474e679f410e5e1a94deb24cf2d4", size = 6246506 },
    { url = "https://files.pythonhosted.org/packages/36/fa/8c9210162ca1b88529ab76b41ba02d433fd54fecaf6feb70ef9f124683f1/numpy-2.2.6-cp312-cp312-win_amd64.whl", hash = "sha256:c1f9540be57940698ed329904db803cf7a402f3fc200bfe599334c9bd84a40b2", size = 12614190 },
]

[[package]]
name = "nvidia-cublas-cu12"
version = "12.6.4.1"
source = { registry = "https://pypi.org/simple" }
wheels = [
    { url = "https://files.pythonhosted.org/packages/af/eb/ff4b8c503fa1f1796679dce648854d58751982426e4e4b37d6fce49d259c/nvidia_cublas_cu12-12.6.4.1-py3-none-manylinux2014_x86_64.manylinux_2_17_x86_64.whl", hash = "sha256:08ed2686e9875d01b58e3cb379c6896df8e76c75e0d4a7f7dace3d7b6d9ef8eb", size = 393138322 },
]

[[package]]
name = "nvidia-cuda-cupti-cu12"
version = "12.6.80"
source = { registry = "https://pypi.org/simple" }
wheels = [
    { url = "https://files.pythonhosted.org/packages/49/60/7b6497946d74bcf1de852a21824d63baad12cd417db4195fc1bfe59db953/nvidia_cuda_cupti_cu12-12.6.80-py3-none-manylinux2014_x86_64.manylinux_2_17_x86_64.whl", hash = "sha256:6768bad6cab4f19e8292125e5f1ac8aa7d1718704012a0e3272a6f61c4bce132", size = 8917980 },
    { url = "https://files.pythonhosted.org/packages/a5/24/120ee57b218d9952c379d1e026c4479c9ece9997a4fb46303611ee48f038/nvidia_cuda_cupti_cu12-12.6.80-py3-none-manylinux2014_x86_64.whl", hash = "sha256:a3eff6cdfcc6a4c35db968a06fcadb061cbc7d6dde548609a941ff8701b98b73", size = 8917972 },
]

[[package]]
name = "nvidia-cuda-nvrtc-cu12"
version = "12.6.77"
source = { registry = "https://pypi.org/simple" }
wheels = [
    { url = "https://files.pythonhosted.org/packages/75/2e/46030320b5a80661e88039f59060d1790298b4718944a65a7f2aeda3d9e9/nvidia_cuda_nvrtc_cu12-12.6.77-py3-none-manylinux2014_x86_64.whl", hash = "sha256:35b0cc6ee3a9636d5409133e79273ce1f3fd087abb0532d2d2e8fff1fe9efc53", size = 23650380 },
]

[[package]]
name = "nvidia-cuda-runtime-cu12"
version = "12.6.77"
source = { registry = "https://pypi.org/simple" }
wheels = [
    { url = "https://files.pythonhosted.org/packages/e1/23/e717c5ac26d26cf39a27fbc076240fad2e3b817e5889d671b67f4f9f49c5/nvidia_cuda_runtime_cu12-12.6.77-py3-none-manylinux2014_x86_64.manylinux_2_17_x86_64.whl", hash = "sha256:ba3b56a4f896141e25e19ab287cd71e52a6a0f4b29d0d31609f60e3b4d5219b7", size = 897690 },
    { url = "https://files.pythonhosted.org/packages/f0/62/65c05e161eeddbafeca24dc461f47de550d9fa8a7e04eb213e32b55cfd99/nvidia_cuda_runtime_cu12-12.6.77-py3-none-manylinux2014_x86_64.whl", hash = "sha256:a84d15d5e1da416dd4774cb42edf5e954a3e60cc945698dc1d5be02321c44dc8", size = 897678 },
]

[[package]]
name = "nvidia-cudnn-cu12"
version = "9.5.1.17"
source = { registry = "https://pypi.org/simple" }
dependencies = [
    { name = "nvidia-cublas-cu12" },
]
wheels = [
    { url = "https://files.pythonhosted.org/packages/2a/78/4535c9c7f859a64781e43c969a3a7e84c54634e319a996d43ef32ce46f83/nvidia_cudnn_cu12-9.5.1.17-py3-none-manylinux_2_28_x86_64.whl", hash = "sha256:30ac3869f6db17d170e0e556dd6cc5eee02647abc31ca856634d5a40f82c15b2", size = 570988386 },
]

[[package]]
name = "nvidia-cufft-cu12"
version = "11.3.0.4"
source = { registry = "https://pypi.org/simple" }
dependencies = [
    { name = "nvidia-nvjitlink-cu12" },
]
wheels = [
    { url = "https://files.pythonhosted.org/packages/8f/16/73727675941ab8e6ffd86ca3a4b7b47065edcca7a997920b831f8147c99d/nvidia_cufft_cu12-11.3.0.4-py3-none-manylinux2014_x86_64.manylinux_2_17_x86_64.whl", hash = "sha256:ccba62eb9cef5559abd5e0d54ceed2d9934030f51163df018532142a8ec533e5", size = 200221632 },
    { url = "https://files.pythonhosted.org/packages/60/de/99ec247a07ea40c969d904fc14f3a356b3e2a704121675b75c366b694ee1/nvidia_cufft_cu12-11.3.0.4-py3-none-manylinux2014_x86_64.whl", hash = "sha256:768160ac89f6f7b459bee747e8d175dbf53619cfe74b2a5636264163138013ca", size = 200221622 },
]

[[package]]
name = "nvidia-cufile-cu12"
version = "1.11.1.6"
source = { registry = "https://pypi.org/simple" }
wheels = [
    { url = "https://files.pythonhosted.org/packages/b2/66/cc9876340ac68ae71b15c743ddb13f8b30d5244af344ec8322b449e35426/nvidia_cufile_cu12-1.11.1.6-py3-none-manylinux2014_x86_64.manylinux_2_17_x86_64.whl", hash = "sha256:cc23469d1c7e52ce6c1d55253273d32c565dd22068647f3aa59b3c6b005bf159", size = 1142103 },
]

[[package]]
name = "nvidia-curand-cu12"
version = "10.3.7.77"
source = { registry = "https://pypi.org/simple" }
wheels = [
    { url = "https://files.pythonhosted.org/packages/73/1b/44a01c4e70933637c93e6e1a8063d1e998b50213a6b65ac5a9169c47e98e/nvidia_curand_cu12-10.3.7.77-py3-none-manylinux2014_x86_64.manylinux_2_17_x86_64.whl", hash = "sha256:a42cd1344297f70b9e39a1e4f467a4e1c10f1da54ff7a85c12197f6c652c8bdf", size = 56279010 },
    { url = "https://files.pythonhosted.org/packages/4a/aa/2c7ff0b5ee02eaef890c0ce7d4f74bc30901871c5e45dee1ae6d0083cd80/nvidia_curand_cu12-10.3.7.77-py3-none-manylinux2014_x86_64.whl", hash = "sha256:99f1a32f1ac2bd134897fc7a203f779303261268a65762a623bf30cc9fe79117", size = 56279000 },
]

[[package]]
name = "nvidia-cusolver-cu12"
version = "11.7.1.2"
source = { registry = "https://pypi.org/simple" }
dependencies = [
    { name = "nvidia-cublas-cu12" },
    { name = "nvidia-cusparse-cu12" },
    { name = "nvidia-nvjitlink-cu12" },
]
wheels = [
    { url = "https://files.pythonhosted.org/packages/f0/6e/c2cf12c9ff8b872e92b4a5740701e51ff17689c4d726fca91875b07f655d/nvidia_cusolver_cu12-11.7.1.2-py3-none-manylinux2014_x86_64.manylinux_2_17_x86_64.whl", hash = "sha256:e9e49843a7707e42022babb9bcfa33c29857a93b88020c4e4434656a655b698c", size = 158229790 },
    { url = "https://files.pythonhosted.org/packages/9f/81/baba53585da791d043c10084cf9553e074548408e04ae884cfe9193bd484/nvidia_cusolver_cu12-11.7.1.2-py3-none-manylinux2014_x86_64.whl", hash = "sha256:6cf28f17f64107a0c4d7802be5ff5537b2130bfc112f25d5a30df227058ca0e6", size = 158229780 },
]

[[package]]
name = "nvidia-cusparse-cu12"
version = "12.5.4.2"
source = { registry = "https://pypi.org/simple" }
dependencies = [
    { name = "nvidia-nvjitlink-cu12" },
]
wheels = [
    { url = "https://files.pythonhosted.org/packages/06/1e/b8b7c2f4099a37b96af5c9bb158632ea9e5d9d27d7391d7eb8fc45236674/nvidia_cusparse_cu12-12.5.4.2-py3-none-manylinux2014_x86_64.manylinux_2_17_x86_64.whl", hash = "sha256:7556d9eca156e18184b94947ade0fba5bb47d69cec46bf8660fd2c71a4b48b73", size = 216561367 },
    { url = "https://files.pythonhosted.org/packages/43/ac/64c4316ba163e8217a99680c7605f779accffc6a4bcd0c778c12948d3707/nvidia_cusparse_cu12-12.5.4.2-py3-none-manylinux2014_x86_64.whl", hash = "sha256:23749a6571191a215cb74d1cdbff4a86e7b19f1200c071b3fcf844a5bea23a2f", size = 216561357 },
]

[[package]]
name = "nvidia-cusparselt-cu12"
version = "0.6.3"
source = { registry = "https://pypi.org/simple" }
wheels = [
    { url = "https://files.pythonhosted.org/packages/3b/9a/72ef35b399b0e183bc2e8f6f558036922d453c4d8237dab26c666a04244b/nvidia_cusparselt_cu12-0.6.3-py3-none-manylinux2014_x86_64.whl", hash = "sha256:e5c8a26c36445dd2e6812f1177978a24e2d37cacce7e090f297a688d1ec44f46", size = 156785796 },
]

[[package]]
name = "nvidia-nccl-cu12"
version = "2.26.2"
source = { registry = "https://pypi.org/simple" }
wheels = [
    { url = "https://files.pythonhosted.org/packages/67/ca/f42388aed0fddd64ade7493dbba36e1f534d4e6fdbdd355c6a90030ae028/nvidia_nccl_cu12-2.26.2-py3-none-manylinux2014_x86_64.manylinux_2_17_x86_64.whl", hash = "sha256:694cf3879a206553cc9d7dbda76b13efaf610fdb70a50cba303de1b0d1530ac6", size = 201319755 },
]

[[package]]
name = "nvidia-nvjitlink-cu12"
version = "12.6.85"
source = { registry = "https://pypi.org/simple" }
wheels = [
    { url = "https://files.pythonhosted.org/packages/9d/d7/c5383e47c7e9bf1c99d5bd2a8c935af2b6d705ad831a7ec5c97db4d82f4f/nvidia_nvjitlink_cu12-12.6.85-py3-none-manylinux2010_x86_64.manylinux_2_12_x86_64.whl", hash = "sha256:eedc36df9e88b682efe4309aa16b5b4e78c2407eac59e8c10a6a47535164369a", size = 19744971 },
]

[[package]]
name = "nvidia-nvtx-cu12"
version = "12.6.77"
source = { registry = "https://pypi.org/simple" }
wheels = [
    { url = "https://files.pythonhosted.org/packages/56/9a/fff8376f8e3d084cd1530e1ef7b879bb7d6d265620c95c1b322725c694f4/nvidia_nvtx_cu12-12.6.77-py3-none-manylinux2014_x86_64.manylinux_2_17_x86_64.whl", hash = "sha256:b90bed3df379fa79afbd21be8e04a0314336b8ae16768b58f2d34cb1d04cd7d2", size = 89276 },
    { url = "https://files.pythonhosted.org/packages/9e/4e/0d0c945463719429b7bd21dece907ad0bde437a2ff12b9b12fee94722ab0/nvidia_nvtx_cu12-12.6.77-py3-none-manylinux2014_x86_64.whl", hash = "sha256:6574241a3ec5fdc9334353ab8c479fe75841dbe8f4532a8fc97ce63503330ba1", size = 89265 },
]

[[package]]
name = "oauthlib"
version = "3.3.1"
source = { registry = "https://pypi.org/simple" }
sdist = { url = "https://files.pythonhosted.org/packages/0b/5f/19930f824ffeb0ad4372da4812c50edbd1434f678c90c2733e1188edfc63/oauthlib-3.3.1.tar.gz", hash = "sha256:0f0f8aa759826a193cf66c12ea1af1637f87b9b4622d46e866952bb022e538c9", size = 185918 }
wheels = [
    { url = "https://files.pythonhosted.org/packages/be/9c/92789c596b8df838baa98fa71844d84283302f7604ed565dafe5a6b5041a/oauthlib-3.3.1-py3-none-any.whl", hash = "sha256:88119c938d2b8fb88561af5f6ee0eec8cc8d552b7bb1f712743136eb7523b7a1", size = 160065 },
]

[[package]]
name = "onnxruntime"
version = "1.22.0"
source = { registry = "https://pypi.org/simple" }
dependencies = [
    { name = "coloredlogs" },
    { name = "flatbuffers" },
    { name = "numpy" },
    { name = "packaging" },
    { name = "protobuf" },
    { name = "sympy" },
]
wheels = [
    { url = "https://files.pythonhosted.org/packages/4d/de/9162872c6e502e9ac8c99a98a8738b2fab408123d11de55022ac4f92562a/onnxruntime-1.22.0-cp312-cp312-macosx_13_0_universal2.whl", hash = "sha256:f3c0380f53c1e72a41b3f4d6af2ccc01df2c17844072233442c3a7e74851ab97", size = 34298046 },
    { url = "https://files.pythonhosted.org/packages/03/79/36f910cd9fc96b444b0e728bba14607016079786adf032dae61f7c63b4aa/onnxruntime-1.22.0-cp312-cp312-manylinux_2_27_aarch64.manylinux_2_28_aarch64.whl", hash = "sha256:c8601128eaef79b636152aea76ae6981b7c9fc81a618f584c15d78d42b310f1c", size = 14443220 },
    { url = "https://files.pythonhosted.org/packages/8c/60/16d219b8868cc8e8e51a68519873bdb9f5f24af080b62e917a13fff9989b/onnxruntime-1.22.0-cp312-cp312-manylinux_2_27_x86_64.manylinux_2_28_x86_64.whl", hash = "sha256:6964a975731afc19dc3418fad8d4e08c48920144ff590149429a5ebe0d15fb3c", size = 16406377 },
    { url = "https://files.pythonhosted.org/packages/36/b4/3f1c71ce1d3d21078a6a74c5483bfa2b07e41a8d2b8fb1e9993e6a26d8d3/onnxruntime-1.22.0-cp312-cp312-win_amd64.whl", hash = "sha256:c0d534a43d1264d1273c2d4f00a5a588fa98d21117a3345b7104fa0bbcaadb9a", size = 12692233 },
]

[[package]]
name = "openai"
version = "1.91.0"
source = { registry = "https://pypi.org/simple" }
dependencies = [
    { name = "anyio" },
    { name = "distro" },
    { name = "httpx" },
    { name = "jiter" },
    { name = "pydantic" },
    { name = "sniffio" },
    { name = "tqdm" },
    { name = "typing-extensions" },
]
sdist = { url = "https://files.pythonhosted.org/packages/0f/e2/a22f2973b729eff3f1f429017bdf717930c5de0fbf9e14017bae330e4e7a/openai-1.91.0.tar.gz", hash = "sha256:d6b07730d2f7c6745d0991997c16f85cddfc90ddcde8d569c862c30716b9fc90", size = 472529 }
wheels = [
    { url = "https://files.pythonhosted.org/packages/7a/d2/f99bdd6fc737d6b3cf0df895508d621fc9a386b375a1230ee81d46c5436e/openai-1.91.0-py3-none-any.whl", hash = "sha256:207f87aa3bc49365e014fac2f7e291b99929f4fe126c4654143440e0ad446a5f", size = 735837 },
]

[[package]]
name = "opensearch-py"
version = "3.0.0"
source = { registry = "https://pypi.org/simple" }
dependencies = [
    { name = "certifi" },
    { name = "events" },
    { name = "python-dateutil" },
    { name = "requests" },
    { name = "urllib3" },
]
sdist = { url = "https://files.pythonhosted.org/packages/b8/58/ecec7f855aae7bcfb08f570088c6cb993f68c361a0727abab35dbf021acb/opensearch_py-3.0.0.tar.gz", hash = "sha256:ebb38f303f8a3f794db816196315bcddad880be0dc75094e3334bc271db2ed39", size = 248890 }
wheels = [
    { url = "https://files.pythonhosted.org/packages/71/e0/69fd114c607b0323d3f864ab4a5ecb87d76ec5a172d2e36a739c8baebea1/opensearch_py-3.0.0-py3-none-any.whl", hash = "sha256:842bf5d56a4a0d8290eda9bb921c50f3080e5dc4e5fefb9c9648289da3f6a8bb", size = 371491 },
]

[[package]]
name = "opentelemetry-api"
version = "1.34.1"
source = { registry = "https://pypi.org/simple" }
dependencies = [
    { name = "importlib-metadata" },
    { name = "typing-extensions" },
]
sdist = { url = "https://files.pythonhosted.org/packages/4d/5e/94a8cb759e4e409022229418294e098ca7feca00eb3c467bb20cbd329bda/opentelemetry_api-1.34.1.tar.gz", hash = "sha256:64f0bd06d42824843731d05beea88d4d4b6ae59f9fe347ff7dfa2cc14233bbb3", size = 64987 }
wheels = [
    { url = "https://files.pythonhosted.org/packages/a5/3a/2ba85557e8dc024c0842ad22c570418dc02c36cbd1ab4b832a93edf071b8/opentelemetry_api-1.34.1-py3-none-any.whl", hash = "sha256:b7df4cb0830d5a6c29ad0c0691dbae874d8daefa934b8b1d642de48323d32a8c", size = 65767 },
]

[[package]]
name = "opentelemetry-exporter-otlp-proto-common"
version = "1.34.1"
source = { registry = "https://pypi.org/simple" }
dependencies = [
    { name = "opentelemetry-proto" },
]
sdist = { url = "https://files.pythonhosted.org/packages/86/f0/ff235936ee40db93360233b62da932d4fd9e8d103cd090c6bcb9afaf5f01/opentelemetry_exporter_otlp_proto_common-1.34.1.tar.gz", hash = "sha256:b59a20a927facd5eac06edaf87a07e49f9e4a13db487b7d8a52b37cb87710f8b", size = 20817 }
wheels = [
    { url = "https://files.pythonhosted.org/packages/72/e8/8b292a11cc8d8d87ec0c4089ae21b6a58af49ca2e51fa916435bc922fdc7/opentelemetry_exporter_otlp_proto_common-1.34.1-py3-none-any.whl", hash = "sha256:8e2019284bf24d3deebbb6c59c71e6eef3307cd88eff8c633e061abba33f7e87", size = 18834 },
]

[[package]]
name = "opentelemetry-exporter-otlp-proto-grpc"
version = "1.34.1"
source = { registry = "https://pypi.org/simple" }
dependencies = [
    { name = "googleapis-common-protos" },
    { name = "grpcio" },
    { name = "opentelemetry-api" },
    { name = "opentelemetry-exporter-otlp-proto-common" },
    { name = "opentelemetry-proto" },
    { name = "opentelemetry-sdk" },
    { name = "typing-extensions" },
]
sdist = { url = "https://files.pythonhosted.org/packages/41/f7/bb63837a3edb9ca857aaf5760796874e7cecddc88a2571b0992865a48fb6/opentelemetry_exporter_otlp_proto_grpc-1.34.1.tar.gz", hash = "sha256:7c841b90caa3aafcfc4fee58487a6c71743c34c6dc1787089d8b0578bbd794dd", size = 22566 }
wheels = [
    { url = "https://files.pythonhosted.org/packages/b4/42/0a4dd47e7ef54edf670c81fc06a83d68ea42727b82126a1df9dd0477695d/opentelemetry_exporter_otlp_proto_grpc-1.34.1-py3-none-any.whl", hash = "sha256:04bb8b732b02295be79f8a86a4ad28fae3d4ddb07307a98c7aa6f331de18cca6", size = 18615 },
]

[[package]]
name = "opentelemetry-exporter-prometheus"
version = "0.55b1"
source = { registry = "https://pypi.org/simple" }
dependencies = [
    { name = "opentelemetry-api" },
    { name = "opentelemetry-sdk" },
    { name = "prometheus-client" },
]
sdist = { url = "https://files.pythonhosted.org/packages/6a/d8/f9bb7985eebb3fc81068cc735d48400930712fd63dca183d104667aa8fe5/opentelemetry_exporter_prometheus-0.55b1.tar.gz", hash = "sha256:d13ec0b22bf394113ff1ada5da98133a4b051779b803dae183188e26c4bd9ee0", size = 14939 }
wheels = [
    { url = "https://files.pythonhosted.org/packages/53/66/2e128ccc52fe0477d790c849394a10bf5e0107c12ee297c0f84d52ffdb47/opentelemetry_exporter_prometheus-0.55b1-py3-none-any.whl", hash = "sha256:f364fbbff9e5de37a112ff104d1185fb1d7e2046c5ab5911e5afebc7ab3ddf0e", size = 12947 },
]

[[package]]
name = "opentelemetry-proto"
version = "1.34.1"
source = { registry = "https://pypi.org/simple" }
dependencies = [
    { name = "protobuf" },
]
sdist = { url = "https://files.pythonhosted.org/packages/66/b3/c3158dd012463bb7c0eb7304a85a6f63baeeb5b4c93a53845cf89f848c7e/opentelemetry_proto-1.34.1.tar.gz", hash = "sha256:16286214e405c211fc774187f3e4bbb1351290b8dfb88e8948af209ce85b719e", size = 34344 }
wheels = [
    { url = "https://files.pythonhosted.org/packages/28/ab/4591bfa54e946350ce8b3f28e5c658fe9785e7cd11e9c11b1671a867822b/opentelemetry_proto-1.34.1-py3-none-any.whl", hash = "sha256:eb4bb5ac27f2562df2d6857fc557b3a481b5e298bc04f94cc68041f00cebcbd2", size = 55692 },
]

[[package]]
name = "opentelemetry-sdk"
version = "1.34.1"
source = { registry = "https://pypi.org/simple" }
dependencies = [
    { name = "opentelemetry-api" },
    { name = "opentelemetry-semantic-conventions" },
    { name = "typing-extensions" },
]
sdist = { url = "https://files.pythonhosted.org/packages/6f/41/fe20f9036433da8e0fcef568984da4c1d1c771fa072ecd1a4d98779dccdd/opentelemetry_sdk-1.34.1.tar.gz", hash = "sha256:8091db0d763fcd6098d4781bbc80ff0971f94e260739aa6afe6fd379cdf3aa4d", size = 159441 }
wheels = [
    { url = "https://files.pythonhosted.org/packages/07/1b/def4fe6aa73f483cabf4c748f4c25070d5f7604dcc8b52e962983491b29e/opentelemetry_sdk-1.34.1-py3-none-any.whl", hash = "sha256:308effad4059562f1d92163c61c8141df649da24ce361827812c40abb2a1e96e", size = 118477 },
]

[[package]]
name = "opentelemetry-semantic-conventions"
version = "0.55b1"
source = { registry = "https://pypi.org/simple" }
dependencies = [
    { name = "opentelemetry-api" },
    { name = "typing-extensions" },
]
sdist = { url = "https://files.pythonhosted.org/packages/5d/f0/f33458486da911f47c4aa6db9bda308bb80f3236c111bf848bd870c16b16/opentelemetry_semantic_conventions-0.55b1.tar.gz", hash = "sha256:ef95b1f009159c28d7a7849f5cbc71c4c34c845bb514d66adfdf1b3fff3598b3", size = 119829 }
wheels = [
    { url = "https://files.pythonhosted.org/packages/1a/89/267b0af1b1d0ba828f0e60642b6a5116ac1fd917cde7fc02821627029bd1/opentelemetry_semantic_conventions-0.55b1-py3-none-any.whl", hash = "sha256:5da81dfdf7d52e3d37f8fe88d5e771e191de924cfff5f550ab0b8f7b2409baed", size = 196223 },
]

[[package]]
name = "orjson"
version = "3.10.18"
source = { registry = "https://pypi.org/simple" }
sdist = { url = "https://files.pythonhosted.org/packages/81/0b/fea456a3ffe74e70ba30e01ec183a9b26bec4d497f61dcfce1b601059c60/orjson-3.10.18.tar.gz", hash = "sha256:e8da3947d92123eda795b68228cafe2724815621fe35e8e320a9e9593a4bcd53", size = 5422810 }
wheels = [
    { url = "https://files.pythonhosted.org/packages/21/1a/67236da0916c1a192d5f4ccbe10ec495367a726996ceb7614eaa687112f2/orjson-3.10.18-cp312-cp312-macosx_10_15_x86_64.macosx_11_0_arm64.macosx_10_15_universal2.whl", hash = "sha256:50c15557afb7f6d63bc6d6348e0337a880a04eaa9cd7c9d569bcb4e760a24753", size = 249184 },
    { url = "https://files.pythonhosted.org/packages/b3/bc/c7f1db3b1d094dc0c6c83ed16b161a16c214aaa77f311118a93f647b32dc/orjson-3.10.18-cp312-cp312-macosx_15_0_arm64.whl", hash = "sha256:356b076f1662c9813d5fa56db7d63ccceef4c271b1fb3dd522aca291375fcf17", size = 133279 },
    { url = "https://files.pythonhosted.org/packages/af/84/664657cd14cc11f0d81e80e64766c7ba5c9b7fc1ec304117878cc1b4659c/orjson-3.10.18-cp312-cp312-manylinux_2_17_aarch64.manylinux2014_aarch64.whl", hash = "sha256:559eb40a70a7494cd5beab2d73657262a74a2c59aff2068fdba8f0424ec5b39d", size = 136799 },
    { url = "https://files.pythonhosted.org/packages/9a/bb/f50039c5bb05a7ab024ed43ba25d0319e8722a0ac3babb0807e543349978/orjson-3.10.18-cp312-cp312-manylinux_2_17_armv7l.manylinux2014_armv7l.whl", hash = "sha256:f3c29eb9a81e2fbc6fd7ddcfba3e101ba92eaff455b8d602bf7511088bbc0eae", size = 132791 },
    { url = "https://files.pythonhosted.org/packages/93/8c/ee74709fc072c3ee219784173ddfe46f699598a1723d9d49cbc78d66df65/orjson-3.10.18-cp312-cp312-manylinux_2_17_i686.manylinux2014_i686.whl", hash = "sha256:6612787e5b0756a171c7d81ba245ef63a3533a637c335aa7fcb8e665f4a0966f", size = 137059 },
    { url = "https://files.pythonhosted.org/packages/6a/37/e6d3109ee004296c80426b5a62b47bcadd96a3deab7443e56507823588c5/orjson-3.10.18-cp312-cp312-manylinux_2_17_ppc64le.manylinux2014_ppc64le.whl", hash = "sha256:7ac6bd7be0dcab5b702c9d43d25e70eb456dfd2e119d512447468f6405b4a69c", size = 138359 },
    { url = "https://files.pythonhosted.org/packages/4f/5d/387dafae0e4691857c62bd02839a3bf3fa648eebd26185adfac58d09f207/orjson-3.10.18-cp312-cp312-manylinux_2_17_s390x.manylinux2014_s390x.whl", hash = "sha256:9f72f100cee8dde70100406d5c1abba515a7df926d4ed81e20a9730c062fe9ad", size = 142853 },
    { url = "https://files.pythonhosted.org/packages/27/6f/875e8e282105350b9a5341c0222a13419758545ae32ad6e0fcf5f64d76aa/orjson-3.10.18-cp312-cp312-manylinux_2_17_x86_64.manylinux2014_x86_64.whl", hash = "sha256:9dca85398d6d093dd41dc0983cbf54ab8e6afd1c547b6b8a311643917fbf4e0c", size = 133131 },
    { url = "https://files.pythonhosted.org/packages/48/b2/73a1f0b4790dcb1e5a45f058f4f5dcadc8a85d90137b50d6bbc6afd0ae50/orjson-3.10.18-cp312-cp312-musllinux_1_2_aarch64.whl", hash = "sha256:22748de2a07fcc8781a70edb887abf801bb6142e6236123ff93d12d92db3d406", size = 134834 },
    { url = "https://files.pythonhosted.org/packages/56/f5/7ed133a5525add9c14dbdf17d011dd82206ca6840811d32ac52a35935d19/orjson-3.10.18-cp312-cp312-musllinux_1_2_armv7l.whl", hash = "sha256:3a83c9954a4107b9acd10291b7f12a6b29e35e8d43a414799906ea10e75438e6", size = 413368 },
    { url = "https://files.pythonhosted.org/packages/11/7c/439654221ed9c3324bbac7bdf94cf06a971206b7b62327f11a52544e4982/orjson-3.10.18-cp312-cp312-musllinux_1_2_i686.whl", hash = "sha256:303565c67a6c7b1f194c94632a4a39918e067bd6176a48bec697393865ce4f06", size = 153359 },
    { url = "https://files.pythonhosted.org/packages/48/e7/d58074fa0cc9dd29a8fa2a6c8d5deebdfd82c6cfef72b0e4277c4017563a/orjson-3.10.18-cp312-cp312-musllinux_1_2_x86_64.whl", hash = "sha256:86314fdb5053a2f5a5d881f03fca0219bfdf832912aa88d18676a5175c6916b5", size = 137466 },
    { url = "https://files.pythonhosted.org/packages/57/4d/fe17581cf81fb70dfcef44e966aa4003360e4194d15a3f38cbffe873333a/orjson-3.10.18-cp312-cp312-win32.whl", hash = "sha256:187ec33bbec58c76dbd4066340067d9ece6e10067bb0cc074a21ae3300caa84e", size = 142683 },
    { url = "https://files.pythonhosted.org/packages/e6/22/469f62d25ab5f0f3aee256ea732e72dc3aab6d73bac777bd6277955bceef/orjson-3.10.18-cp312-cp312-win_amd64.whl", hash = "sha256:f9f94cf6d3f9cd720d641f8399e390e7411487e493962213390d1ae45c7814fc", size = 134754 },
    { url = "https://files.pythonhosted.org/packages/10/b0/1040c447fac5b91bc1e9c004b69ee50abb0c1ffd0d24406e1350c58a7fcb/orjson-3.10.18-cp312-cp312-win_arm64.whl", hash = "sha256:3d600be83fe4514944500fa8c2a0a77099025ec6482e8087d7659e891f23058a", size = 131218 },
]

[[package]]
name = "overrides"
version = "7.7.0"
source = { registry = "https://pypi.org/simple" }
sdist = { url = "https://files.pythonhosted.org/packages/36/86/b585f53236dec60aba864e050778b25045f857e17f6e5ea0ae95fe80edd2/overrides-7.7.0.tar.gz", hash = "sha256:55158fa3d93b98cc75299b1e67078ad9003ca27945c76162c1c0766d6f91820a", size = 22812 }
wheels = [
    { url = "https://files.pythonhosted.org/packages/2c/ab/fc8290c6a4c722e5514d80f62b2dc4c4df1a68a41d1364e625c35990fcf3/overrides-7.7.0-py3-none-any.whl", hash = "sha256:c7ed9d062f78b8e4c1a7b70bd8796b35ead4d9f510227ef9c5dc7626c60d7e49", size = 17832 },
]

[[package]]
name = "packaging"
version = "24.2"
source = { registry = "https://pypi.org/simple" }
sdist = { url = "https://files.pythonhosted.org/packages/d0/63/68dbb6eb2de9cb10ee4c9c14a0148804425e13c4fb20d61cce69f53106da/packaging-24.2.tar.gz", hash = "sha256:c228a6dc5e932d346bc5739379109d49e8853dd8223571c7c5b55260edc0b97f", size = 163950 }
wheels = [
    { url = "https://files.pythonhosted.org/packages/88/ef/eb23f262cca3c0c4eb7ab1933c3b1f03d021f2c48f54763065b6f0e321be/packaging-24.2-py3-none-any.whl", hash = "sha256:09abb1bccd265c01f4a3aa3f7a7db064b36514d2cba19a2f694fe6150451a759", size = 65451 },
]

[[package]]
name = "pandas"
version = "2.3.0"
source = { registry = "https://pypi.org/simple" }
dependencies = [
    { name = "numpy" },
    { name = "python-dateutil" },
    { name = "pytz" },
    { name = "tzdata" },
]
sdist = { url = "https://files.pythonhosted.org/packages/72/51/48f713c4c728d7c55ef7444ba5ea027c26998d96d1a40953b346438602fc/pandas-2.3.0.tar.gz", hash = "sha256:34600ab34ebf1131a7613a260a61dbe8b62c188ec0ea4c296da7c9a06b004133", size = 4484490 }
wheels = [
    { url = "https://files.pythonhosted.org/packages/94/46/24192607058dd607dbfacdd060a2370f6afb19c2ccb617406469b9aeb8e7/pandas-2.3.0-cp312-cp312-macosx_10_13_x86_64.whl", hash = "sha256:2eb4728a18dcd2908c7fccf74a982e241b467d178724545a48d0caf534b38ebf", size = 11573865 },
    { url = "https://files.pythonhosted.org/packages/9f/cc/ae8ea3b800757a70c9fdccc68b67dc0280a6e814efcf74e4211fd5dea1ca/pandas-2.3.0-cp312-cp312-macosx_11_0_arm64.whl", hash = "sha256:b9d8c3187be7479ea5c3d30c32a5d73d62a621166675063b2edd21bc47614027", size = 10702154 },
    { url = "https://files.pythonhosted.org/packages/d8/ba/a7883d7aab3d24c6540a2768f679e7414582cc389876d469b40ec749d78b/pandas-2.3.0-cp312-cp312-manylinux_2_17_aarch64.manylinux2014_aarch64.whl", hash = "sha256:9ff730713d4c4f2f1c860e36c005c7cefc1c7c80c21c0688fd605aa43c9fcf09", size = 11262180 },
    { url = "https://files.pythonhosted.org/packages/01/a5/931fc3ad333d9d87b10107d948d757d67ebcfc33b1988d5faccc39c6845c/pandas-2.3.0-cp312-cp312-manylinux_2_17_x86_64.manylinux2014_x86_64.whl", hash = "sha256:ba24af48643b12ffe49b27065d3babd52702d95ab70f50e1b34f71ca703e2c0d", size = 11991493 },
    { url = "https://files.pythonhosted.org/packages/d7/bf/0213986830a92d44d55153c1d69b509431a972eb73f204242988c4e66e86/pandas-2.3.0-cp312-cp312-musllinux_1_2_aarch64.whl", hash = "sha256:404d681c698e3c8a40a61d0cd9412cc7364ab9a9cc6e144ae2992e11a2e77a20", size = 12470733 },
    { url = "https://files.pythonhosted.org/packages/a4/0e/21eb48a3a34a7d4bac982afc2c4eb5ab09f2d988bdf29d92ba9ae8e90a79/pandas-2.3.0-cp312-cp312-musllinux_1_2_x86_64.whl", hash = "sha256:6021910b086b3ca756755e86ddc64e0ddafd5e58e076c72cb1585162e5ad259b", size = 13212406 },
    { url = "https://files.pythonhosted.org/packages/1f/d9/74017c4eec7a28892d8d6e31ae9de3baef71f5a5286e74e6b7aad7f8c837/pandas-2.3.0-cp312-cp312-win_amd64.whl", hash = "sha256:094e271a15b579650ebf4c5155c05dcd2a14fd4fdd72cf4854b2f7ad31ea30be", size = 10976199 },
]

[[package]]
name = "pathspec"
version = "0.12.1"
source = { registry = "https://pypi.org/simple" }
sdist = { url = "https://files.pythonhosted.org/packages/ca/bc/f35b8446f4531a7cb215605d100cd88b7ac6f44ab3fc94870c120ab3adbf/pathspec-0.12.1.tar.gz", hash = "sha256:a482d51503a1ab33b1c67a6c3813a26953dbdc71c31dacaef9a838c4e29f5712", size = 51043 }
wheels = [
    { url = "https://files.pythonhosted.org/packages/cc/20/ff623b09d963f88bfde16306a54e12ee5ea43e9b597108672ff3a408aad6/pathspec-0.12.1-py3-none-any.whl", hash = "sha256:a0d503e138a4c123b27490a4f7beda6a01c6f288df0e4a8b79c7eb0dc7b4cc08", size = 31191 },
]

[[package]]
name = "pgvector"
version = "0.3.6"
source = { registry = "https://pypi.org/simple" }
dependencies = [
    { name = "numpy" },
]
sdist = { url = "https://files.pythonhosted.org/packages/7d/d8/fd6009cee3e03214667df488cdcf9609461d729968da94e4f95d6359d304/pgvector-0.3.6.tar.gz", hash = "sha256:31d01690e6ea26cea8a633cde5f0f55f5b246d9c8292d68efdef8c22ec994ade", size = 25421 }
wheels = [
    { url = "https://files.pythonhosted.org/packages/fb/81/f457d6d361e04d061bef413749a6e1ab04d98cfeec6d8abcfe40184750f3/pgvector-0.3.6-py3-none-any.whl", hash = "sha256:f6c269b3c110ccb7496bac87202148ed18f34b390a0189c783e351062400a75a", size = 24880 },
]

[[package]]
name = "pillow"
version = "11.2.1"
source = { registry = "https://pypi.org/simple" }
sdist = { url = "https://files.pythonhosted.org/packages/af/cb/bb5c01fcd2a69335b86c22142b2bccfc3464087efb7fd382eee5ffc7fdf7/pillow-11.2.1.tar.gz", hash = "sha256:a64dd61998416367b7ef979b73d3a85853ba9bec4c2925f74e588879a58716b6", size = 47026707 }
wheels = [
    { url = "https://files.pythonhosted.org/packages/c7/40/052610b15a1b8961f52537cc8326ca6a881408bc2bdad0d852edeb6ed33b/pillow-11.2.1-cp312-cp312-macosx_10_13_x86_64.whl", hash = "sha256:78afba22027b4accef10dbd5eed84425930ba41b3ea0a86fa8d20baaf19d807f", size = 3190185 },
    { url = "https://files.pythonhosted.org/packages/e5/7e/b86dbd35a5f938632093dc40d1682874c33dcfe832558fc80ca56bfcb774/pillow-11.2.1-cp312-cp312-macosx_11_0_arm64.whl", hash = "sha256:78092232a4ab376a35d68c4e6d5e00dfd73454bd12b230420025fbe178ee3b0b", size = 3030306 },
    { url = "https://files.pythonhosted.org/packages/a4/5c/467a161f9ed53e5eab51a42923c33051bf8d1a2af4626ac04f5166e58e0c/pillow-11.2.1-cp312-cp312-manylinux_2_17_aarch64.manylinux2014_aarch64.whl", hash = "sha256:25a5f306095c6780c52e6bbb6109624b95c5b18e40aab1c3041da3e9e0cd3e2d", size = 4416121 },
    { url = "https://files.pythonhosted.org/packages/62/73/972b7742e38ae0e2ac76ab137ca6005dcf877480da0d9d61d93b613065b4/pillow-11.2.1-cp312-cp312-manylinux_2_17_x86_64.manylinux2014_x86_64.whl", hash = "sha256:0c7b29dbd4281923a2bfe562acb734cee96bbb129e96e6972d315ed9f232bef4", size = 4501707 },
    { url = "https://files.pythonhosted.org/packages/e4/3a/427e4cb0b9e177efbc1a84798ed20498c4f233abde003c06d2650a6d60cb/pillow-11.2.1-cp312-cp312-manylinux_2_28_aarch64.whl", hash = "sha256:3e645b020f3209a0181a418bffe7b4a93171eef6c4ef6cc20980b30bebf17b7d", size = 4522921 },
    { url = "https://files.pythonhosted.org/packages/fe/7c/d8b1330458e4d2f3f45d9508796d7caf0c0d3764c00c823d10f6f1a3b76d/pillow-11.2.1-cp312-cp312-manylinux_2_28_x86_64.whl", hash = "sha256:b2dbea1012ccb784a65349f57bbc93730b96e85b42e9bf7b01ef40443db720b4", size = 4612523 },
    { url = "https://files.pythonhosted.org/packages/b3/2f/65738384e0b1acf451de5a573d8153fe84103772d139e1e0bdf1596be2ea/pillow-11.2.1-cp312-cp312-musllinux_1_2_aarch64.whl", hash = "sha256:da3104c57bbd72948d75f6a9389e6727d2ab6333c3617f0a89d72d4940aa0443", size = 4587836 },
    { url = "https://files.pythonhosted.org/packages/6a/c5/e795c9f2ddf3debb2dedd0df889f2fe4b053308bb59a3cc02a0cd144d641/pillow-11.2.1-cp312-cp312-musllinux_1_2_x86_64.whl", hash = "sha256:598174aef4589af795f66f9caab87ba4ff860ce08cd5bb447c6fc553ffee603c", size = 4669390 },
    { url = "https://files.pythonhosted.org/packages/96/ae/ca0099a3995976a9fce2f423166f7bff9b12244afdc7520f6ed38911539a/pillow-11.2.1-cp312-cp312-win32.whl", hash = "sha256:1d535df14716e7f8776b9e7fee118576d65572b4aad3ed639be9e4fa88a1cad3", size = 2332309 },
    { url = "https://files.pythonhosted.org/packages/7c/18/24bff2ad716257fc03da964c5e8f05d9790a779a8895d6566e493ccf0189/pillow-11.2.1-cp312-cp312-win_amd64.whl", hash = "sha256:14e33b28bf17c7a38eede290f77db7c664e4eb01f7869e37fa98a5aa95978941", size = 2676768 },
    { url = "https://files.pythonhosted.org/packages/da/bb/e8d656c9543276517ee40184aaa39dcb41e683bca121022f9323ae11b39d/pillow-11.2.1-cp312-cp312-win_arm64.whl", hash = "sha256:21e1470ac9e5739ff880c211fc3af01e3ae505859392bf65458c224d0bf283eb", size = 2415087 },
]

[[package]]
name = "pinecone-client"
version = "6.0.0"
source = { registry = "https://pypi.org/simple" }
dependencies = [
    { name = "certifi" },
    { name = "pinecone-plugin-interface" },
    { name = "python-dateutil" },
    { name = "typing-extensions" },
    { name = "urllib3" },
]
sdist = { url = "https://files.pythonhosted.org/packages/6c/ab/3ab3b81e8ad82fbfcaa4f446c7f962b18968d61543c8c9e2c38bd777c056/pinecone_client-6.0.0.tar.gz", hash = "sha256:f224fc999205e4858c4737c40922bdf42d178b361c8859bc486ec00d45b359a9", size = 7004 }
wheels = [
    { url = "https://files.pythonhosted.org/packages/5a/e4/7780cd631dc6dad0172a245e958b41b28a70779594c0790fa08b952aa97f/pinecone_client-6.0.0-py3-none-any.whl", hash = "sha256:d81a9e73cae441e4ab6dfc9c1d8b51c9895dae2488cda64f3e21b9dfc10c8d94", size = 6654 },
]

[[package]]
name = "pinecone-plugin-interface"
version = "0.0.7"
source = { registry = "https://pypi.org/simple" }
sdist = { url = "https://files.pythonhosted.org/packages/f4/fb/e8a4063264953ead9e2b24d9b390152c60f042c951c47f4592e9996e57ff/pinecone_plugin_interface-0.0.7.tar.gz", hash = "sha256:b8e6675e41847333aa13923cc44daa3f85676d7157324682dc1640588a982846", size = 3370 }
wheels = [
    { url = "https://files.pythonhosted.org/packages/3b/1d/a21fdfcd6d022cb64cef5c2a29ee6691c6c103c4566b41646b080b7536a5/pinecone_plugin_interface-0.0.7-py3-none-any.whl", hash = "sha256:875857ad9c9fc8bbc074dbe780d187a2afd21f5bfe0f3b08601924a61ef1bba8", size = 6249 },
]

[[package]]
name = "platformdirs"
version = "4.3.8"
source = { registry = "https://pypi.org/simple" }
sdist = { url = "https://files.pythonhosted.org/packages/fe/8b/3c73abc9c759ecd3f1f7ceff6685840859e8070c4d947c93fae71f6a0bf2/platformdirs-4.3.8.tar.gz", hash = "sha256:3d512d96e16bcb959a814c9f348431070822a6496326a4be0911c40b5a74c2bc", size = 21362 }
wheels = [
    { url = "https://files.pythonhosted.org/packages/fe/39/979e8e21520d4e47a0bbe349e2713c0aac6f3d853d0e5b34d76206c439aa/platformdirs-4.3.8-py3-none-any.whl", hash = "sha256:ff7059bb7eb1179e2685604f4aaf157cfd9535242bd23742eadc3c13542139b4", size = 18567 },
]

[[package]]
name = "plotly"
version = "6.1.2"
source = { registry = "https://pypi.org/simple" }
dependencies = [
    { name = "narwhals" },
    { name = "packaging" },
]
sdist = { url = "https://files.pythonhosted.org/packages/ae/77/431447616eda6a432dc3ce541b3f808ecb8803ea3d4ab2573b67f8eb4208/plotly-6.1.2.tar.gz", hash = "sha256:4fdaa228926ba3e3a213f4d1713287e69dcad1a7e66cf2025bd7d7026d5014b4", size = 7662971 }
wheels = [
    { url = "https://files.pythonhosted.org/packages/bf/6f/759d5da0517547a5d38aabf05d04d9f8adf83391d2c7fc33f904417d3ba2/plotly-6.1.2-py3-none-any.whl", hash = "sha256:f1548a8ed9158d59e03d7fed548c7db5549f3130d9ae19293c8638c202648f6d", size = 16265530 },
]

[[package]]
name = "pluggy"
version = "1.6.0"
source = { registry = "https://pypi.org/simple" }
sdist = { url = "https://files.pythonhosted.org/packages/f9/e2/3e91f31a7d2b083fe6ef3fa267035b518369d9511ffab804f839851d2779/pluggy-1.6.0.tar.gz", hash = "sha256:7dcc130b76258d33b90f61b658791dede3486c3e6bfb003ee5c9bfb396dd22f3", size = 69412 }
wheels = [
    { url = "https://files.pythonhosted.org/packages/54/20/4d324d65cc6d9205fabedc306948156824eb9f0ee1633355a8f7ec5c66bf/pluggy-1.6.0-py3-none-any.whl", hash = "sha256:e920276dd6813095e9377c0bc5566d94c932c33b27a3e3945d8389c374dd4746", size = 20538 },
]

[[package]]
name = "ply"
version = "3.11"
source = { registry = "https://pypi.org/simple" }
sdist = { url = "https://files.pythonhosted.org/packages/e5/69/882ee5c9d017149285cab114ebeab373308ef0f874fcdac9beb90e0ac4da/ply-3.11.tar.gz", hash = "sha256:00c7c1aaa88358b9c765b6d3000c6eec0ba42abca5351b095321aef446081da3", size = 159130 }
wheels = [
    { url = "https://files.pythonhosted.org/packages/a3/58/35da89ee790598a0700ea49b2a66594140f44dec458c07e8e3d4979137fc/ply-3.11-py2.py3-none-any.whl", hash = "sha256:096f9b8350b65ebd2fd1346b12452efe5b9607f7482813ffca50c22722a807ce", size = 49567 },
]

[[package]]
name = "portalocker"
version = "2.10.1"
source = { registry = "https://pypi.org/simple" }
dependencies = [
    { name = "pywin32", marker = "sys_platform == 'win32'" },
]
sdist = { url = "https://files.pythonhosted.org/packages/ed/d3/c6c64067759e87af98cc668c1cc75171347d0f1577fab7ca3749134e3cd4/portalocker-2.10.1.tar.gz", hash = "sha256:ef1bf844e878ab08aee7e40184156e1151f228f103aa5c6bd0724cc330960f8f", size = 40891 }
wheels = [
    { url = "https://files.pythonhosted.org/packages/9b/fb/a70a4214956182e0d7a9099ab17d50bfcba1056188e9b14f35b9e2b62a0d/portalocker-2.10.1-py3-none-any.whl", hash = "sha256:53a5984ebc86a025552264b459b46a2086e269b21823cb572f8f28ee759e45bf", size = 18423 },
]

[[package]]
name = "posthog"
version = "5.4.0"
source = { registry = "https://pypi.org/simple" }
dependencies = [
    { name = "backoff" },
    { name = "distro" },
    { name = "python-dateutil" },
    { name = "requests" },
    { name = "six" },
]
sdist = { url = "https://files.pythonhosted.org/packages/48/20/60ae67bb9d82f00427946218d49e2e7e80fb41c15dc5019482289ec9ce8d/posthog-5.4.0.tar.gz", hash = "sha256:701669261b8d07cdde0276e5bc096b87f9e200e3b9589c5ebff14df658c5893c", size = 88076 }
wheels = [
    { url = "https://files.pythonhosted.org/packages/4f/98/e480cab9a08d1c09b1c59a93dade92c1bb7544826684ff2acbfd10fcfbd4/posthog-5.4.0-py3-none-any.whl", hash = "sha256:284dfa302f64353484420b52d4ad81ff5c2c2d1d607c4e2db602ac72761831bd", size = 105364 },
]

[[package]]
name = "pre-commit"
version = "4.2.0"
source = { registry = "https://pypi.org/simple" }
dependencies = [
    { name = "cfgv" },
    { name = "identify" },
    { name = "nodeenv" },
    { name = "pyyaml" },
    { name = "virtualenv" },
]
sdist = { url = "https://files.pythonhosted.org/packages/08/39/679ca9b26c7bb2999ff122d50faa301e49af82ca9c066ec061cfbc0c6784/pre_commit-4.2.0.tar.gz", hash = "sha256:601283b9757afd87d40c4c4a9b2b5de9637a8ea02eaff7adc2d0fb4e04841146", size = 193424 }
wheels = [
    { url = "https://files.pythonhosted.org/packages/88/74/a88bf1b1efeae488a0c0b7bdf71429c313722d1fc0f377537fbe554e6180/pre_commit-4.2.0-py2.py3-none-any.whl", hash = "sha256:a009ca7205f1eb497d10b845e52c838a98b6cdd2102a6c8e4540e94ee75c58bd", size = 220707 },
]

[[package]]
name = "prometheus-client"
version = "0.22.1"
source = { registry = "https://pypi.org/simple" }
sdist = { url = "https://files.pythonhosted.org/packages/5e/cf/40dde0a2be27cc1eb41e333d1a674a74ce8b8b0457269cc640fd42b07cf7/prometheus_client-0.22.1.tar.gz", hash = "sha256:190f1331e783cf21eb60bca559354e0a4d4378facecf78f5428c39b675d20d28", size = 69746 }
wheels = [
    { url = "https://files.pythonhosted.org/packages/32/ae/ec06af4fe3ee72d16973474f122541746196aaa16cea6f66d18b963c6177/prometheus_client-0.22.1-py3-none-any.whl", hash = "sha256:cca895342e308174341b2cbf99a56bef291fbc0ef7b9e5412a0f26d653ba7094", size = 58694 },
]

[[package]]
name = "protobuf"
version = "5.29.5"
source = { registry = "https://pypi.org/simple" }
sdist = { url = "https://files.pythonhosted.org/packages/43/29/d09e70352e4e88c9c7a198d5645d7277811448d76c23b00345670f7c8a38/protobuf-5.29.5.tar.gz", hash = "sha256:bc1463bafd4b0929216c35f437a8e28731a2b7fe3d98bb77a600efced5a15c84", size = 425226 }
wheels = [
    { url = "https://files.pythonhosted.org/packages/5f/11/6e40e9fc5bba02988a214c07cf324595789ca7820160bfd1f8be96e48539/protobuf-5.29.5-cp310-abi3-win32.whl", hash = "sha256:3f1c6468a2cfd102ff4703976138844f78ebd1fb45f49011afc5139e9e283079", size = 422963 },
    { url = "https://files.pythonhosted.org/packages/81/7f/73cefb093e1a2a7c3ffd839e6f9fcafb7a427d300c7f8aef9c64405d8ac6/protobuf-5.29.5-cp310-abi3-win_amd64.whl", hash = "sha256:3f76e3a3675b4a4d867b52e4a5f5b78a2ef9565549d4037e06cf7b0942b1d3fc", size = 434818 },
    { url = "https://files.pythonhosted.org/packages/dd/73/10e1661c21f139f2c6ad9b23040ff36fee624310dc28fba20d33fdae124c/protobuf-5.29.5-cp38-abi3-macosx_10_9_universal2.whl", hash = "sha256:e38c5add5a311f2a6eb0340716ef9b039c1dfa428b28f25a7838ac329204a671", size = 418091 },
    { url = "https://files.pythonhosted.org/packages/6c/04/98f6f8cf5b07ab1294c13f34b4e69b3722bb609c5b701d6c169828f9f8aa/protobuf-5.29.5-cp38-abi3-manylinux2014_aarch64.whl", hash = "sha256:fa18533a299d7ab6c55a238bf8629311439995f2e7eca5caaff08663606e9015", size = 319824 },
    { url = "https://files.pythonhosted.org/packages/85/e4/07c80521879c2d15f321465ac24c70efe2381378c00bf5e56a0f4fbac8cd/protobuf-5.29.5-cp38-abi3-manylinux2014_x86_64.whl", hash = "sha256:63848923da3325e1bf7e9003d680ce6e14b07e55d0473253a690c3a8b8fd6e61", size = 319942 },
    { url = "https://files.pythonhosted.org/packages/7e/cc/7e77861000a0691aeea8f4566e5d3aa716f2b1dece4a24439437e41d3d25/protobuf-5.29.5-py3-none-any.whl", hash = "sha256:6cf42630262c59b2d8de33954443d94b746c952b01434fc58a417fdbd2e84bd5", size = 172823 },
]

[[package]]
name = "psutil"
version = "7.0.0"
source = { registry = "https://pypi.org/simple" }
sdist = { url = "https://files.pythonhosted.org/packages/2a/80/336820c1ad9286a4ded7e845b2eccfcb27851ab8ac6abece774a6ff4d3de/psutil-7.0.0.tar.gz", hash = "sha256:7be9c3eba38beccb6495ea33afd982a44074b78f28c434a1f51cc07fd315c456", size = 497003 }
wheels = [
    { url = "https://files.pythonhosted.org/packages/ed/e6/2d26234410f8b8abdbf891c9da62bee396583f713fb9f3325a4760875d22/psutil-7.0.0-cp36-abi3-macosx_10_9_x86_64.whl", hash = "sha256:101d71dc322e3cffd7cea0650b09b3d08b8e7c4109dd6809fe452dfd00e58b25", size = 238051 },
    { url = "https://files.pythonhosted.org/packages/04/8b/30f930733afe425e3cbfc0e1468a30a18942350c1a8816acfade80c005c4/psutil-7.0.0-cp36-abi3-macosx_11_0_arm64.whl", hash = "sha256:39db632f6bb862eeccf56660871433e111b6ea58f2caea825571951d4b6aa3da", size = 239535 },
    { url = "https://files.pythonhosted.org/packages/2a/ed/d362e84620dd22876b55389248e522338ed1bf134a5edd3b8231d7207f6d/psutil-7.0.0-cp36-abi3-manylinux_2_12_i686.manylinux2010_i686.manylinux_2_17_i686.manylinux2014_i686.whl", hash = "sha256:1fcee592b4c6f146991ca55919ea3d1f8926497a713ed7faaf8225e174581e91", size = 275004 },
    { url = "https://files.pythonhosted.org/packages/bf/b9/b0eb3f3cbcb734d930fdf839431606844a825b23eaf9a6ab371edac8162c/psutil-7.0.0-cp36-abi3-manylinux_2_12_x86_64.manylinux2010_x86_64.manylinux_2_17_x86_64.manylinux2014_x86_64.whl", hash = "sha256:4b1388a4f6875d7e2aff5c4ca1cc16c545ed41dd8bb596cefea80111db353a34", size = 277986 },
    { url = "https://files.pythonhosted.org/packages/eb/a2/709e0fe2f093556c17fbafda93ac032257242cabcc7ff3369e2cb76a97aa/psutil-7.0.0-cp36-abi3-manylinux_2_17_aarch64.manylinux2014_aarch64.whl", hash = "sha256:a5f098451abc2828f7dc6b58d44b532b22f2088f4999a937557b603ce72b1993", size = 279544 },
    { url = "https://files.pythonhosted.org/packages/50/e6/eecf58810b9d12e6427369784efe814a1eec0f492084ce8eb8f4d89d6d61/psutil-7.0.0-cp37-abi3-win32.whl", hash = "sha256:ba3fcef7523064a6c9da440fc4d6bd07da93ac726b5733c29027d7dc95b39d99", size = 241053 },
    { url = "https://files.pythonhosted.org/packages/50/1b/6921afe68c74868b4c9fa424dad3be35b095e16687989ebbb50ce4fceb7c/psutil-7.0.0-cp37-abi3-win_amd64.whl", hash = "sha256:4cf3d4eb1aa9b348dec30105c55cd9b7d4629285735a102beb4441e38db90553", size = 244885 },
]

[[package]]
name = "psycopg"
version = "3.2.9"
source = { registry = "https://pypi.org/simple" }
dependencies = [
    { name = "typing-extensions" },
    { name = "tzdata", marker = "sys_platform == 'win32'" },
]
sdist = { url = "https://files.pythonhosted.org/packages/27/4a/93a6ab570a8d1a4ad171a1f4256e205ce48d828781312c0bbaff36380ecb/psycopg-3.2.9.tar.gz", hash = "sha256:2fbb46fcd17bc81f993f28c47f1ebea38d66ae97cc2dbc3cad73b37cefbff700", size = 158122 }
wheels = [
    { url = "https://files.pythonhosted.org/packages/44/b0/a73c195a56eb6b92e937a5ca58521a5c3346fb233345adc80fd3e2f542e2/psycopg-3.2.9-py3-none-any.whl", hash = "sha256:01a8dadccdaac2123c916208c96e06631641c0566b22005493f09663c7a8d3b6", size = 202705 },
]

[[package]]
name = "psycopg-pool"
version = "3.2.6"
source = { registry = "https://pypi.org/simple" }
dependencies = [
    { name = "typing-extensions" },
]
sdist = { url = "https://files.pythonhosted.org/packages/cf/13/1e7850bb2c69a63267c3dbf37387d3f71a00fd0e2fa55c5db14d64ba1af4/psycopg_pool-3.2.6.tar.gz", hash = "sha256:0f92a7817719517212fbfe2fd58b8c35c1850cdd2a80d36b581ba2085d9148e5", size = 29770 }
wheels = [
    { url = "https://files.pythonhosted.org/packages/47/fd/4feb52a55c1a4bd748f2acaed1903ab54a723c47f6d0242780f4d97104d4/psycopg_pool-3.2.6-py3-none-any.whl", hash = "sha256:5887318a9f6af906d041a0b1dc1c60f8f0dda8340c2572b74e10907b51ed5da7", size = 38252 },
]

[[package]]
name = "psycopg2-binary"
version = "2.9.10"
source = { registry = "https://pypi.org/simple" }
sdist = { url = "https://files.pythonhosted.org/packages/cb/0e/bdc8274dc0585090b4e3432267d7be4dfbfd8971c0fa59167c711105a6bf/psycopg2-binary-2.9.10.tar.gz", hash = "sha256:4b3df0e6990aa98acda57d983942eff13d824135fe2250e6522edaa782a06de2", size = 385764 }
wheels = [
    { url = "https://files.pythonhosted.org/packages/49/7d/465cc9795cf76f6d329efdafca74693714556ea3891813701ac1fee87545/psycopg2_binary-2.9.10-cp312-cp312-macosx_12_0_x86_64.whl", hash = "sha256:880845dfe1f85d9d5f7c412efea7a08946a46894537e4e5d091732eb1d34d9a0", size = 3044771 },
    { url = "https://files.pythonhosted.org/packages/8b/31/6d225b7b641a1a2148e3ed65e1aa74fc86ba3fee850545e27be9e1de893d/psycopg2_binary-2.9.10-cp312-cp312-macosx_14_0_arm64.whl", hash = "sha256:9440fa522a79356aaa482aa4ba500b65f28e5d0e63b801abf6aa152a29bd842a", size = 3275336 },
    { url = "https://files.pythonhosted.org/packages/30/b7/a68c2b4bff1cbb1728e3ec864b2d92327c77ad52edcd27922535a8366f68/psycopg2_binary-2.9.10-cp312-cp312-manylinux_2_17_aarch64.manylinux2014_aarch64.whl", hash = "sha256:e3923c1d9870c49a2d44f795df0c889a22380d36ef92440ff618ec315757e539", size = 2851637 },
    { url = "https://files.pythonhosted.org/packages/0b/b1/cfedc0e0e6f9ad61f8657fd173b2f831ce261c02a08c0b09c652b127d813/psycopg2_binary-2.9.10-cp312-cp312-manylinux_2_17_i686.manylinux2014_i686.whl", hash = "sha256:7b2c956c028ea5de47ff3a8d6b3cc3330ab45cf0b7c3da35a2d6ff8420896526", size = 3082097 },
    { url = "https://files.pythonhosted.org/packages/18/ed/0a8e4153c9b769f59c02fb5e7914f20f0b2483a19dae7bf2db54b743d0d0/psycopg2_binary-2.9.10-cp312-cp312-manylinux_2_17_ppc64le.manylinux2014_ppc64le.whl", hash = "sha256:f758ed67cab30b9a8d2833609513ce4d3bd027641673d4ebc9c067e4d208eec1", size = 3264776 },
    { url = "https://files.pythonhosted.org/packages/10/db/d09da68c6a0cdab41566b74e0a6068a425f077169bed0946559b7348ebe9/psycopg2_binary-2.9.10-cp312-cp312-manylinux_2_17_x86_64.manylinux2014_x86_64.whl", hash = "sha256:8cd9b4f2cfab88ed4a9106192de509464b75a906462fb846b936eabe45c2063e", size = 3020968 },
    { url = "https://files.pythonhosted.org/packages/94/28/4d6f8c255f0dfffb410db2b3f9ac5218d959a66c715c34cac31081e19b95/psycopg2_binary-2.9.10-cp312-cp312-musllinux_1_2_aarch64.whl", hash = "sha256:6dc08420625b5a20b53551c50deae6e231e6371194fa0651dbe0fb206452ae1f", size = 2872334 },
    { url = "https://files.pythonhosted.org/packages/05/f7/20d7bf796593c4fea95e12119d6cc384ff1f6141a24fbb7df5a668d29d29/psycopg2_binary-2.9.10-cp312-cp312-musllinux_1_2_i686.whl", hash = "sha256:d7cd730dfa7c36dbe8724426bf5612798734bff2d3c3857f36f2733f5bfc7c00", size = 2822722 },
    { url = "https://files.pythonhosted.org/packages/4d/e4/0c407ae919ef626dbdb32835a03b6737013c3cc7240169843965cada2bdf/psycopg2_binary-2.9.10-cp312-cp312-musllinux_1_2_ppc64le.whl", hash = "sha256:155e69561d54d02b3c3209545fb08938e27889ff5a10c19de8d23eb5a41be8a5", size = 2920132 },
    { url = "https://files.pythonhosted.org/packages/2d/70/aa69c9f69cf09a01da224909ff6ce8b68faeef476f00f7ec377e8f03be70/psycopg2_binary-2.9.10-cp312-cp312-musllinux_1_2_x86_64.whl", hash = "sha256:c3cc28a6fd5a4a26224007712e79b81dbaee2ffb90ff406256158ec4d7b52b47", size = 2959312 },
    { url = "https://files.pythonhosted.org/packages/d3/bd/213e59854fafe87ba47814bf413ace0dcee33a89c8c8c814faca6bc7cf3c/psycopg2_binary-2.9.10-cp312-cp312-win32.whl", hash = "sha256:ec8a77f521a17506a24a5f626cb2aee7850f9b69a0afe704586f63a464f3cd64", size = 1025191 },
    { url = "https://files.pythonhosted.org/packages/92/29/06261ea000e2dc1e22907dbbc483a1093665509ea586b29b8986a0e56733/psycopg2_binary-2.9.10-cp312-cp312-win_amd64.whl", hash = "sha256:18c5ee682b9c6dd3696dad6e54cc7ff3a1a9020df6a5c0f861ef8bfd338c3ca0", size = 1164031 },
]

[[package]]
name = "pyarrow"
version = "20.0.0"
source = { registry = "https://pypi.org/simple" }
sdist = { url = "https://files.pythonhosted.org/packages/a2/ee/a7810cb9f3d6e9238e61d312076a9859bf3668fd21c69744de9532383912/pyarrow-20.0.0.tar.gz", hash = "sha256:febc4a913592573c8d5805091a6c2b5064c8bd6e002131f01061797d91c783c1", size = 1125187 }
wheels = [
    { url = "https://files.pythonhosted.org/packages/a1/d6/0c10e0d54f6c13eb464ee9b67a68b8c71bcf2f67760ef5b6fbcddd2ab05f/pyarrow-20.0.0-cp312-cp312-macosx_12_0_arm64.whl", hash = "sha256:75a51a5b0eef32727a247707d4755322cb970be7e935172b6a3a9f9ae98404ba", size = 30815067 },
    { url = "https://files.pythonhosted.org/packages/7e/e2/04e9874abe4094a06fd8b0cbb0f1312d8dd7d707f144c2ec1e5e8f452ffa/pyarrow-20.0.0-cp312-cp312-macosx_12_0_x86_64.whl", hash = "sha256:211d5e84cecc640c7a3ab900f930aaff5cd2702177e0d562d426fb7c4f737781", size = 32297128 },
    { url = "https://files.pythonhosted.org/packages/31/fd/c565e5dcc906a3b471a83273039cb75cb79aad4a2d4a12f76cc5ae90a4b8/pyarrow-20.0.0-cp312-cp312-manylinux_2_17_aarch64.manylinux2014_aarch64.whl", hash = "sha256:4ba3cf4182828be7a896cbd232aa8dd6a31bd1f9e32776cc3796c012855e1199", size = 41334890 },
    { url = "https://files.pythonhosted.org/packages/af/a9/3bdd799e2c9b20c1ea6dc6fa8e83f29480a97711cf806e823f808c2316ac/pyarrow-20.0.0-cp312-cp312-manylinux_2_17_x86_64.manylinux2014_x86_64.whl", hash = "sha256:2c3a01f313ffe27ac4126f4c2e5ea0f36a5fc6ab51f8726cf41fee4b256680bd", size = 42421775 },
    { url = "https://files.pythonhosted.org/packages/10/f7/da98ccd86354c332f593218101ae56568d5dcedb460e342000bd89c49cc1/pyarrow-20.0.0-cp312-cp312-manylinux_2_28_aarch64.whl", hash = "sha256:a2791f69ad72addd33510fec7bb14ee06c2a448e06b649e264c094c5b5f7ce28", size = 40687231 },
    { url = "https://files.pythonhosted.org/packages/bb/1b/2168d6050e52ff1e6cefc61d600723870bf569cbf41d13db939c8cf97a16/pyarrow-20.0.0-cp312-cp312-manylinux_2_28_x86_64.whl", hash = "sha256:4250e28a22302ce8692d3a0e8ec9d9dde54ec00d237cff4dfa9c1fbf79e472a8", size = 42295639 },
    { url = "https://files.pythonhosted.org/packages/b2/66/2d976c0c7158fd25591c8ca55aee026e6d5745a021915a1835578707feb3/pyarrow-20.0.0-cp312-cp312-musllinux_1_2_aarch64.whl", hash = "sha256:89e030dc58fc760e4010148e6ff164d2f44441490280ef1e97a542375e41058e", size = 42908549 },
    { url = "https://files.pythonhosted.org/packages/31/a9/dfb999c2fc6911201dcbf348247f9cc382a8990f9ab45c12eabfd7243a38/pyarrow-20.0.0-cp312-cp312-musllinux_1_2_x86_64.whl", hash = "sha256:6102b4864d77102dbbb72965618e204e550135a940c2534711d5ffa787df2a5a", size = 44557216 },
    { url = "https://files.pythonhosted.org/packages/a0/8e/9adee63dfa3911be2382fb4d92e4b2e7d82610f9d9f668493bebaa2af50f/pyarrow-20.0.0-cp312-cp312-win_amd64.whl", hash = "sha256:96d6a0a37d9c98be08f5ed6a10831d88d52cac7b13f5287f1e0f625a0de8062b", size = 25660496 },
]

[[package]]
name = "pyasn1"
version = "0.6.1"
source = { registry = "https://pypi.org/simple" }
sdist = { url = "https://files.pythonhosted.org/packages/ba/e9/01f1a64245b89f039897cb0130016d79f77d52669aae6ee7b159a6c4c018/pyasn1-0.6.1.tar.gz", hash = "sha256:6f580d2bdd84365380830acf45550f2511469f673cb4a5ae3857a3170128b034", size = 145322 }
wheels = [
    { url = "https://files.pythonhosted.org/packages/c8/f1/d6a797abb14f6283c0ddff96bbdd46937f64122b8c925cab503dd37f8214/pyasn1-0.6.1-py3-none-any.whl", hash = "sha256:0d632f46f2ba09143da3a8afe9e33fb6f92fa2320ab7e886e2d0f7672af84629", size = 83135 },
]

[[package]]
name = "pyasn1-modules"
version = "0.4.2"
source = { registry = "https://pypi.org/simple" }
dependencies = [
    { name = "pyasn1" },
]
sdist = { url = "https://files.pythonhosted.org/packages/e9/e6/78ebbb10a8c8e4b61a59249394a4a594c1a7af95593dc933a349c8d00964/pyasn1_modules-0.4.2.tar.gz", hash = "sha256:677091de870a80aae844b1ca6134f54652fa2c8c5a52aa396440ac3106e941e6", size = 307892 }
wheels = [
    { url = "https://files.pythonhosted.org/packages/47/8d/d529b5d697919ba8c11ad626e835d4039be708a35b0d22de83a269a6682c/pyasn1_modules-0.4.2-py3-none-any.whl", hash = "sha256:29253a9207ce32b64c3ac6600edc75368f98473906e8fd1043bd6b5b1de2c14a", size = 181259 },
]

[[package]]
name = "pybase64"
version = "1.4.1"
source = { registry = "https://pypi.org/simple" }
sdist = { url = "https://files.pythonhosted.org/packages/38/32/5d25a15256d2e80d1e92be821f19fc49190e65a90ea86733cb5af2285449/pybase64-1.4.1.tar.gz", hash = "sha256:03fc365c601671add4f9e0713c2bc2485fa4ab2b32f0d3bb060bd7e069cdaa43", size = 136836 }
wheels = [
    { url = "https://files.pythonhosted.org/packages/a6/a9/43bac4f39401f7241d233ddaf9e6561860b2466798cfb83b9e7dbf89bc1b/pybase64-1.4.1-cp312-cp312-macosx_10_13_x86_64.whl", hash = "sha256:bbdcf77e424c91389f22bf10158851ce05c602c50a74ccf5943ee3f5ef4ba489", size = 38152 },
    { url = "https://files.pythonhosted.org/packages/1e/bb/d0ae801e31a5052dbb1744a45318f822078dd4ce4cc7f49bfe97e7768f7e/pybase64-1.4.1-cp312-cp312-macosx_11_0_arm64.whl", hash = "sha256:af41e2e6015f980d15eae0df0c365df94c7587790aea236ba0bf48c65a9fa04e", size = 31488 },
    { url = "https://files.pythonhosted.org/packages/be/34/bf4119a88b2ad0536a8ed9d66ce4d70ff8152eac00ef8a27e5ae35da4328/pybase64-1.4.1-cp312-cp312-manylinux_2_17_aarch64.manylinux2014_aarch64.whl", hash = "sha256:9ac21c1943a15552347305943b1d0d6298fb64a98b67c750cb8fb2c190cdefd4", size = 59734 },
    { url = "https://files.pythonhosted.org/packages/99/1c/1901547adc7d4f24bdcb2f75cb7dcd3975bff42f39da37d4bd218c608c60/pybase64-1.4.1-cp312-cp312-manylinux_2_17_armv7l.manylinux2014_armv7l.whl", hash = "sha256:65567e8f4f31cf6e1a8cc570723cc6b18adda79b4387a18f8d93c157ff5f1979", size = 56529 },
    { url = "https://files.pythonhosted.org/packages/c5/1e/1993e4b9a03e94fc53552285e3998079d864fff332798bf30c25afdac8f3/pybase64-1.4.1-cp312-cp312-manylinux_2_17_ppc64le.manylinux2014_ppc64le.whl", hash = "sha256:988e987f8cfe2dfde7475baf5f12f82b2f454841aef3a174b694a57a92d5dfb0", size = 59114 },
    { url = "https://files.pythonhosted.org/packages/c5/f6/061fee5b7ba38b8824dd95752ab7115cf183ffbd3330d5fc1734a47b0f9e/pybase64-1.4.1-cp312-cp312-manylinux_2_17_s390x.manylinux2014_s390x.whl", hash = "sha256:92b2305ac2442b451e19d42c4650c3bb090d6aa9abd87c0c4d700267d8fa96b1", size = 60095 },
    { url = "https://files.pythonhosted.org/packages/37/da/ccfe5d1a9f1188cd703390522e96a31045c5b93af84df04a98e69ada5c8b/pybase64-1.4.1-cp312-cp312-manylinux_2_5_i686.manylinux1_i686.manylinux_2_17_i686.manylinux2014_i686.whl", hash = "sha256:d1ff80e03357b09dab016f41b4c75cf06e9b19cda7f898e4f3681028a3dff29b", size = 68431 },
    { url = "https://files.pythonhosted.org/packages/c3/d3/8ca4b0695876b52c0073a3557a65850b6d5c723333b5a271ab10a1085852/pybase64-1.4.1-cp312-cp312-manylinux_2_5_x86_64.manylinux1_x86_64.manylinux_2_17_x86_64.manylinux2014_x86_64.whl", hash = "sha256:2cdda297e668e118f6b9ba804e858ff49e3dd945d01fdd147de90445fd08927d", size = 71417 },
    { url = "https://files.pythonhosted.org/packages/94/34/5f8f72d1b7b4ddb64c48d60160f3f4f03cfd0bfd2e7068d4558499d948ed/pybase64-1.4.1-cp312-cp312-musllinux_1_2_aarch64.whl", hash = "sha256:51a24d21a21a959eb8884f24346a6480c4bd624aa7976c9761504d847a2f9364", size = 58429 },
    { url = "https://files.pythonhosted.org/packages/95/b7/edf53af308c6e8aada1e6d6a0a3789176af8cbae37a2ce084eb9da87bf33/pybase64-1.4.1-cp312-cp312-musllinux_1_2_armv7l.whl", hash = "sha256:b19e169ea1b8a15a03d3a379116eb7b17740803e89bc6eb3efcc74f532323cf7", size = 52228 },
    { url = "https://files.pythonhosted.org/packages/0c/bf/c9df141e24a259f38a38bdda5a3b63206f13e612ecbd3880fa10625e0294/pybase64-1.4.1-cp312-cp312-musllinux_1_2_i686.whl", hash = "sha256:8a9f1b614efd41240c9bb2cf66031aa7a2c3c092c928f9d429511fe18d4a3fd1", size = 68632 },
    { url = "https://files.pythonhosted.org/packages/e9/ae/1aec72325a3c48f7776cc55a3bab8b168eb77aea821253da8b9f09713734/pybase64-1.4.1-cp312-cp312-musllinux_1_2_ppc64le.whl", hash = "sha256:d9947b5e289e2c5b018ddc2aee2b9ed137b8aaaba7edfcb73623e576a2407740", size = 57682 },
    { url = "https://files.pythonhosted.org/packages/4d/7a/7ad2799c0b3c4e2f7b993e1636468445c30870ca5485110b589b8921808d/pybase64-1.4.1-cp312-cp312-musllinux_1_2_s390x.whl", hash = "sha256:ba4184ea43aa88a5ab8d6d15db284689765c7487ff3810764d8d823b545158e6", size = 56308 },
    { url = "https://files.pythonhosted.org/packages/be/01/6008a4fbda0c4308dab00b95aedde8748032d7620bd95b686619c66917fe/pybase64-1.4.1-cp312-cp312-musllinux_1_2_x86_64.whl", hash = "sha256:4471257628785296efb2d50077fb9dfdbd4d2732c3487795224dd2644216fb07", size = 70784 },
    { url = "https://files.pythonhosted.org/packages/27/31/913365a4f0e2922ec369ddaa3a1d6c11059acbe54531b003653efa007a48/pybase64-1.4.1-cp312-cp312-win32.whl", hash = "sha256:614561297ad14de315dd27381fd6ec3ea4de0d8206ba4c7678449afaff8a2009", size = 34271 },
    { url = "https://files.pythonhosted.org/packages/d9/98/4d514d3e4c04819d80bccf9ea7b30d1cfc701832fa5ffca168f585004488/pybase64-1.4.1-cp312-cp312-win_amd64.whl", hash = "sha256:35635db0d64fcbe9b3fad265314c052c47dc9bcef8dea17493ea8e3c15b2b972", size = 36496 },
    { url = "https://files.pythonhosted.org/packages/c4/61/01353bc9c461e7b36d692daca3eee9616d8936ea6d8a64255ef7ec9ac307/pybase64-1.4.1-cp312-cp312-win_arm64.whl", hash = "sha256:b4ccb438c4208ff41a260b70994c30a8631051f3b025cdca48be586b068b8f49", size = 29692 },
]

[[package]]
name = "pycparser"
version = "2.22"
source = { registry = "https://pypi.org/simple" }
sdist = { url = "https://files.pythonhosted.org/packages/1d/b2/31537cf4b1ca988837256c910a668b553fceb8f069bedc4b1c826024b52c/pycparser-2.22.tar.gz", hash = "sha256:491c8be9c040f5390f5bf44a5b07752bd07f56edf992381b05c701439eec10f6", size = 172736 }
wheels = [
    { url = "https://files.pythonhosted.org/packages/13/a3/a812df4e2dd5696d1f351d58b8fe16a405b234ad2886a0dab9183fb78109/pycparser-2.22-py3-none-any.whl", hash = "sha256:c3702b6d3dd8c7abc1afa565d7e63d53a1d0bd86cdc24edd75470f4de499cfcc", size = 117552 },
]

[[package]]
name = "pydantic"
version = "2.11.7"
source = { registry = "https://pypi.org/simple" }
dependencies = [
    { name = "annotated-types" },
    { name = "pydantic-core" },
    { name = "typing-extensions" },
    { name = "typing-inspection" },
]
sdist = { url = "https://files.pythonhosted.org/packages/00/dd/4325abf92c39ba8623b5af936ddb36ffcfe0beae70405d456ab1fb2f5b8c/pydantic-2.11.7.tar.gz", hash = "sha256:d989c3c6cb79469287b1569f7447a17848c998458d49ebe294e975b9baf0f0db", size = 788350 }
wheels = [
    { url = "https://files.pythonhosted.org/packages/6a/c0/ec2b1c8712ca690e5d61979dee872603e92b8a32f94cc1b72d53beab008a/pydantic-2.11.7-py3-none-any.whl", hash = "sha256:dde5df002701f6de26248661f6835bbe296a47bf73990135c7d07ce741b9623b", size = 444782 },
]

[[package]]
name = "pydantic-core"
version = "2.33.2"
source = { registry = "https://pypi.org/simple" }
dependencies = [
    { name = "typing-extensions" },
]
sdist = { url = "https://files.pythonhosted.org/packages/ad/88/5f2260bdfae97aabf98f1778d43f69574390ad787afb646292a638c923d4/pydantic_core-2.33.2.tar.gz", hash = "sha256:7cb8bc3605c29176e1b105350d2e6474142d7c1bd1d9327c4a9bdb46bf827acc", size = 435195 }
wheels = [
    { url = "https://files.pythonhosted.org/packages/18/8a/2b41c97f554ec8c71f2a8a5f85cb56a8b0956addfe8b0efb5b3d77e8bdc3/pydantic_core-2.33.2-cp312-cp312-macosx_10_12_x86_64.whl", hash = "sha256:a7ec89dc587667f22b6a0b6579c249fca9026ce7c333fc142ba42411fa243cdc", size = 2009000 },
    { url = "https://files.pythonhosted.org/packages/a1/02/6224312aacb3c8ecbaa959897af57181fb6cf3a3d7917fd44d0f2917e6f2/pydantic_core-2.33.2-cp312-cp312-macosx_11_0_arm64.whl", hash = "sha256:3c6db6e52c6d70aa0d00d45cdb9b40f0433b96380071ea80b09277dba021ddf7", size = 1847996 },
    { url = "https://files.pythonhosted.org/packages/d6/46/6dcdf084a523dbe0a0be59d054734b86a981726f221f4562aed313dbcb49/pydantic_core-2.33.2-cp312-cp312-manylinux_2_17_aarch64.manylinux2014_aarch64.whl", hash = "sha256:4e61206137cbc65e6d5256e1166f88331d3b6238e082d9f74613b9b765fb9025", size = 1880957 },
    { url = "https://files.pythonhosted.org/packages/ec/6b/1ec2c03837ac00886ba8160ce041ce4e325b41d06a034adbef11339ae422/pydantic_core-2.33.2-cp312-cp312-manylinux_2_17_armv7l.manylinux2014_armv7l.whl", hash = "sha256:eb8c529b2819c37140eb51b914153063d27ed88e3bdc31b71198a198e921e011", size = 1964199 },
    { url = "https://files.pythonhosted.org/packages/2d/1d/6bf34d6adb9debd9136bd197ca72642203ce9aaaa85cfcbfcf20f9696e83/pydantic_core-2.33.2-cp312-cp312-manylinux_2_17_ppc64le.manylinux2014_ppc64le.whl", hash = "sha256:c52b02ad8b4e2cf14ca7b3d918f3eb0ee91e63b3167c32591e57c4317e134f8f", size = 2120296 },
    { url = "https://files.pythonhosted.org/packages/e0/94/2bd0aaf5a591e974b32a9f7123f16637776c304471a0ab33cf263cf5591a/pydantic_core-2.33.2-cp312-cp312-manylinux_2_17_s390x.manylinux2014_s390x.whl", hash = "sha256:96081f1605125ba0855dfda83f6f3df5ec90c61195421ba72223de35ccfb2f88", size = 2676109 },
    { url = "https://files.pythonhosted.org/packages/f9/41/4b043778cf9c4285d59742281a769eac371b9e47e35f98ad321349cc5d61/pydantic_core-2.33.2-cp312-cp312-manylinux_2_17_x86_64.manylinux2014_x86_64.whl", hash = "sha256:8f57a69461af2a5fa6e6bbd7a5f60d3b7e6cebb687f55106933188e79ad155c1", size = 2002028 },
    { url = "https://files.pythonhosted.org/packages/cb/d5/7bb781bf2748ce3d03af04d5c969fa1308880e1dca35a9bd94e1a96a922e/pydantic_core-2.33.2-cp312-cp312-manylinux_2_5_i686.manylinux1_i686.whl", hash = "sha256:572c7e6c8bb4774d2ac88929e3d1f12bc45714ae5ee6d9a788a9fb35e60bb04b", size = 2100044 },
    { url = "https://files.pythonhosted.org/packages/fe/36/def5e53e1eb0ad896785702a5bbfd25eed546cdcf4087ad285021a90ed53/pydantic_core-2.33.2-cp312-cp312-musllinux_1_1_aarch64.whl", hash = "sha256:db4b41f9bd95fbe5acd76d89920336ba96f03e149097365afe1cb092fceb89a1", size = 2058881 },
    { url = "https://files.pythonhosted.org/packages/01/6c/57f8d70b2ee57fc3dc8b9610315949837fa8c11d86927b9bb044f8705419/pydantic_core-2.33.2-cp312-cp312-musllinux_1_1_armv7l.whl", hash = "sha256:fa854f5cf7e33842a892e5c73f45327760bc7bc516339fda888c75ae60edaeb6", size = 2227034 },
    { url = "https://files.pythonhosted.org/packages/27/b9/9c17f0396a82b3d5cbea4c24d742083422639e7bb1d5bf600e12cb176a13/pydantic_core-2.33.2-cp312-cp312-musllinux_1_1_x86_64.whl", hash = "sha256:5f483cfb75ff703095c59e365360cb73e00185e01aaea067cd19acffd2ab20ea", size = 2234187 },
    { url = "https://files.pythonhosted.org/packages/b0/6a/adf5734ffd52bf86d865093ad70b2ce543415e0e356f6cacabbc0d9ad910/pydantic_core-2.33.2-cp312-cp312-win32.whl", hash = "sha256:9cb1da0f5a471435a7bc7e439b8a728e8b61e59784b2af70d7c169f8dd8ae290", size = 1892628 },
    { url = "https://files.pythonhosted.org/packages/43/e4/5479fecb3606c1368d496a825d8411e126133c41224c1e7238be58b87d7e/pydantic_core-2.33.2-cp312-cp312-win_amd64.whl", hash = "sha256:f941635f2a3d96b2973e867144fde513665c87f13fe0e193c158ac51bfaaa7b2", size = 1955866 },
    { url = "https://files.pythonhosted.org/packages/0d/24/8b11e8b3e2be9dd82df4b11408a67c61bb4dc4f8e11b5b0fc888b38118b5/pydantic_core-2.33.2-cp312-cp312-win_arm64.whl", hash = "sha256:cca3868ddfaccfbc4bfb1d608e2ccaaebe0ae628e1416aeb9c4d88c001bb45ab", size = 1888894 },
]

[[package]]
name = "pydantic-settings"
version = "2.10.1"
source = { registry = "https://pypi.org/simple" }
dependencies = [
    { name = "pydantic" },
    { name = "python-dotenv" },
    { name = "typing-inspection" },
]
sdist = { url = "https://files.pythonhosted.org/packages/68/85/1ea668bbab3c50071ca613c6ab30047fb36ab0da1b92fa8f17bbc38fd36c/pydantic_settings-2.10.1.tar.gz", hash = "sha256:06f0062169818d0f5524420a360d632d5857b83cffd4d42fe29597807a1614ee", size = 172583 }
wheels = [
    { url = "https://files.pythonhosted.org/packages/58/f0/427018098906416f580e3cf1366d3b1abfb408a0652e9f31600c24a1903c/pydantic_settings-2.10.1-py3-none-any.whl", hash = "sha256:a60952460b99cf661dc25c29c0ef171721f98bfcb52ef8d9ea4c943d7c8cc796", size = 45235 },
]

[[package]]
name = "pydocket"
version = "0.7.1"
source = { registry = "https://pypi.org/simple" }
dependencies = [
    { name = "cloudpickle" },
    { name = "opentelemetry-api" },
    { name = "opentelemetry-exporter-prometheus" },
    { name = "prometheus-client" },
    { name = "python-json-logger" },
    { name = "redis" },
    { name = "rich" },
    { name = "typer" },
    { name = "uuid7" },
]
sdist = { url = "https://files.pythonhosted.org/packages/51/bf/5c55d6ccd85254a6e6ea4f8ecd9dca2098e204c8ad3aa721309aa796077f/pydocket-0.7.1.tar.gz", hash = "sha256:fa3444f7626d3dea69fd8e4abd4c6d6522172fa7c6216cc686decdab58f0efba", size = 108255 }
wheels = [
    { url = "https://files.pythonhosted.org/packages/19/af/9cf2a9a6c5c9890e0b4ba41f12934db73cb63cb86845c02493da50d17388/pydocket-0.7.1-py3-none-any.whl", hash = "sha256:ae80b4af504ecac03474f2af7d3c35fc089b50a1626544222f7a14b7827fe4e3", size = 32628 },
]

[[package]]
name = "pygments"
version = "2.19.2"
source = { registry = "https://pypi.org/simple" }
sdist = { url = "https://files.pythonhosted.org/packages/b0/77/a5b8c569bf593b0140bde72ea885a803b82086995367bf2037de0159d924/pygments-2.19.2.tar.gz", hash = "sha256:636cb2477cec7f8952536970bc533bc43743542f70392ae026374600add5b887", size = 4968631 }
wheels = [
    { url = "https://files.pythonhosted.org/packages/c7/21/705964c7812476f378728bdf590ca4b771ec72385c533964653c68e86bdc/pygments-2.19.2-py3-none-any.whl", hash = "sha256:86540386c03d588bb81d44bc3928634ff26449851e99741617ecb9037ee5ec0b", size = 1225217 },
]

[[package]]
name = "pymilvus"
version = "2.5.11"
source = { registry = "https://pypi.org/simple" }
dependencies = [
    { name = "grpcio" },
    { name = "milvus-lite", marker = "sys_platform != 'win32'" },
    { name = "pandas" },
    { name = "protobuf" },
    { name = "python-dotenv" },
    { name = "setuptools" },
    { name = "ujson" },
]
sdist = { url = "https://files.pythonhosted.org/packages/e4/d9/3a76b1f5014a20efcfe1bb0aa46423d9cf1df5ab2ce8b1479248b943692a/pymilvus-2.5.11.tar.gz", hash = "sha256:cb1c291c659da73c58f2f5c2bd5bcbb87feb76f720afd72b9e7ace813d384c83", size = 1262466 }
wheels = [
    { url = "https://files.pythonhosted.org/packages/e7/2c/a9f2c2daff511e127616a4294e597bf4c7626d49865f62865432698c7ba9/pymilvus-2.5.11-py3-none-any.whl", hash = "sha256:20417ea0f364cd8e9d3783b432ad25c32cff8f3ceb40cdfdf54f8bbcf052cd7e", size = 228115 },
]

[[package]]
name = "pynndescent"
version = "0.5.13"
source = { registry = "https://pypi.org/simple" }
dependencies = [
    { name = "joblib" },
    { name = "llvmlite" },
    { name = "numba" },
    { name = "scikit-learn" },
    { name = "scipy" },
]
sdist = { url = "https://files.pythonhosted.org/packages/7e/58/560a4db5eb3794d922fe55804b10326534ded3d971e1933c1eef91193f5e/pynndescent-0.5.13.tar.gz", hash = "sha256:d74254c0ee0a1eeec84597d5fe89fedcf778593eeabe32c2f97412934a9800fb", size = 2975955 }
wheels = [
    { url = "https://files.pythonhosted.org/packages/d2/53/d23a97e0a2c690d40b165d1062e2c4ccc796be458a1ce59f6ba030434663/pynndescent-0.5.13-py3-none-any.whl", hash = "sha256:69aabb8f394bc631b6ac475a1c7f3994c54adf3f51cd63b2730fefba5771b949", size = 56850 },
]

[[package]]
name = "pypika"
version = "0.48.9"
source = { registry = "https://pypi.org/simple" }
sdist = { url = "https://files.pythonhosted.org/packages/c7/2c/94ed7b91db81d61d7096ac8f2d325ec562fc75e35f3baea8749c85b28784/PyPika-0.48.9.tar.gz", hash = "sha256:838836a61747e7c8380cd1b7ff638694b7a7335345d0f559b04b2cd832ad5378", size = 67259 }

[[package]]
name = "pyproject-hooks"
version = "1.2.0"
source = { registry = "https://pypi.org/simple" }
sdist = { url = "https://files.pythonhosted.org/packages/e7/82/28175b2414effca1cdac8dc99f76d660e7a4fb0ceefa4b4ab8f5f6742925/pyproject_hooks-1.2.0.tar.gz", hash = "sha256:1e859bd5c40fae9448642dd871adf459e5e2084186e8d2c2a79a824c970da1f8", size = 19228 }
wheels = [
    { url = "https://files.pythonhosted.org/packages/bd/24/12818598c362d7f300f18e74db45963dbcb85150324092410c8b49405e42/pyproject_hooks-1.2.0-py3-none-any.whl", hash = "sha256:9e5c6bfa8dcc30091c74b0cf803c81fdd29d94f01992a7707bc97babb1141913", size = 10216 },
]

[[package]]
name = "pyreadline3"
version = "3.5.4"
source = { registry = "https://pypi.org/simple" }
sdist = { url = "https://files.pythonhosted.org/packages/0f/49/4cea918a08f02817aabae639e3d0ac046fef9f9180518a3ad394e22da148/pyreadline3-3.5.4.tar.gz", hash = "sha256:8d57d53039a1c75adba8e50dd3d992b28143480816187ea5efbd5c78e6c885b7", size = 99839 }
wheels = [
    { url = "https://files.pythonhosted.org/packages/5a/dc/491b7661614ab97483abf2056be1deee4dc2490ecbf7bff9ab5cdbac86e1/pyreadline3-3.5.4-py3-none-any.whl", hash = "sha256:eaf8e6cc3c49bcccf145fc6067ba8643d1df34d604a1ec0eccbf7a18e6d3fae6", size = 83178 },
]

[[package]]
name = "pytest"
version = "8.4.1"
source = { registry = "https://pypi.org/simple" }
dependencies = [
    { name = "colorama", marker = "sys_platform == 'win32'" },
    { name = "iniconfig" },
    { name = "packaging" },
    { name = "pluggy" },
    { name = "pygments" },
]
sdist = { url = "https://files.pythonhosted.org/packages/08/ba/45911d754e8eba3d5a841a5ce61a65a685ff1798421ac054f85aa8747dfb/pytest-8.4.1.tar.gz", hash = "sha256:7c67fd69174877359ed9371ec3af8a3d2b04741818c51e5e99cc1742251fa93c", size = 1517714 }
wheels = [
    { url = "https://files.pythonhosted.org/packages/29/16/c8a903f4c4dffe7a12843191437d7cd8e32751d5de349d45d3fe69544e87/pytest-8.4.1-py3-none-any.whl", hash = "sha256:539c70ba6fcead8e78eebbf1115e8b589e7565830d7d006a8723f19ac8a0afb7", size = 365474 },
]

[[package]]
name = "pytest-asyncio"
version = "1.0.0"
source = { registry = "https://pypi.org/simple" }
dependencies = [
    { name = "pytest" },
]
sdist = { url = "https://files.pythonhosted.org/packages/d0/d4/14f53324cb1a6381bef29d698987625d80052bb33932d8e7cbf9b337b17c/pytest_asyncio-1.0.0.tar.gz", hash = "sha256:d15463d13f4456e1ead2594520216b225a16f781e144f8fdf6c5bb4667c48b3f", size = 46960 }
wheels = [
    { url = "https://files.pythonhosted.org/packages/30/05/ce271016e351fddc8399e546f6e23761967ee09c8c568bbfbecb0c150171/pytest_asyncio-1.0.0-py3-none-any.whl", hash = "sha256:4f024da9f1ef945e680dc68610b52550e36590a67fd31bb3b4943979a1f90ef3", size = 15976 },
]

[[package]]
name = "pytest-cov"
version = "6.2.1"
source = { registry = "https://pypi.org/simple" }
dependencies = [
    { name = "coverage" },
    { name = "pluggy" },
    { name = "pytest" },
]
sdist = { url = "https://files.pythonhosted.org/packages/18/99/668cade231f434aaa59bbfbf49469068d2ddd945000621d3d165d2e7dd7b/pytest_cov-6.2.1.tar.gz", hash = "sha256:25cc6cc0a5358204b8108ecedc51a9b57b34cc6b8c967cc2c01a4e00d8a67da2", size = 69432 }
wheels = [
    { url = "https://files.pythonhosted.org/packages/bc/16/4ea354101abb1287856baa4af2732be351c7bee728065aed451b678153fd/pytest_cov-6.2.1-py3-none-any.whl", hash = "sha256:f5bc4c23f42f1cdd23c70b1dab1bbaef4fc505ba950d53e0081d0730dd7e86d5", size = 24644 },
]

[[package]]
name = "pytest-httpx"
version = "0.35.0"
source = { registry = "https://pypi.org/simple" }
dependencies = [
    { name = "httpx" },
    { name = "pytest" },
]
sdist = { url = "https://files.pythonhosted.org/packages/1f/89/5b12b7b29e3d0af3a4b9c071ee92fa25a9017453731a38f08ba01c280f4c/pytest_httpx-0.35.0.tar.gz", hash = "sha256:d619ad5d2e67734abfbb224c3d9025d64795d4b8711116b1a13f72a251ae511f", size = 54146 }
wheels = [
    { url = "https://files.pythonhosted.org/packages/b0/ed/026d467c1853dd83102411a78126b4842618e86c895f93528b0528c7a620/pytest_httpx-0.35.0-py3-none-any.whl", hash = "sha256:ee11a00ffcea94a5cbff47af2114d34c5b231c326902458deed73f9c459fd744", size = 19442 },
]

[[package]]
name = "pytest-xdist"
version = "3.7.0"
source = { registry = "https://pypi.org/simple" }
dependencies = [
    { name = "execnet" },
    { name = "pytest" },
]
sdist = { url = "https://files.pythonhosted.org/packages/49/dc/865845cfe987b21658e871d16e0a24e871e00884c545f246dd8f6f69edda/pytest_xdist-3.7.0.tar.gz", hash = "sha256:f9248c99a7c15b7d2f90715df93610353a485827bc06eefb6566d23f6400f126", size = 87550 }
wheels = [
    { url = "https://files.pythonhosted.org/packages/0d/b2/0e802fde6f1c5b2f7ae7e9ad42b83fd4ecebac18a8a8c2f2f14e39dce6e1/pytest_xdist-3.7.0-py3-none-any.whl", hash = "sha256:7d3fbd255998265052435eb9daa4e99b62e6fb9cfb6efd1f858d4d8c0c7f0ca0", size = 46142 },
]

[[package]]
name = "python-dateutil"
version = "2.9.0.post0"
source = { registry = "https://pypi.org/simple" }
dependencies = [
    { name = "six" },
]
sdist = { url = "https://files.pythonhosted.org/packages/66/c0/0c8b6ad9f17a802ee498c46e004a0eb49bc148f2fd230864601a86dcf6db/python-dateutil-2.9.0.post0.tar.gz", hash = "sha256:37dd54208da7e1cd875388217d5e00ebd4179249f90fb72437e91a35459a0ad3", size = 342432 }
wheels = [
    { url = "https://files.pythonhosted.org/packages/ec/57/56b9bcc3c9c6a792fcbaf139543cee77261f3651ca9da0c93f5c1221264b/python_dateutil-2.9.0.post0-py2.py3-none-any.whl", hash = "sha256:a8b2bc7bffae282281c8140a97d3aa9c14da0b136dfe83f850eea9a5f7470427", size = 229892 },
]

[[package]]
name = "python-dotenv"
version = "1.1.1"
source = { registry = "https://pypi.org/simple" }
sdist = { url = "https://files.pythonhosted.org/packages/f6/b0/4bc07ccd3572a2f9df7e6782f52b0c6c90dcbb803ac4a167702d7d0dfe1e/python_dotenv-1.1.1.tar.gz", hash = "sha256:a8a6399716257f45be6a007360200409fce5cda2661e3dec71d23dc15f6189ab", size = 41978 }
wheels = [
    { url = "https://files.pythonhosted.org/packages/5f/ed/539768cf28c661b5b068d66d96a2f155c4971a5d55684a514c1a0e0dec2f/python_dotenv-1.1.1-py3-none-any.whl", hash = "sha256:31f23644fe2602f88ff55e1f5c79ba497e01224ee7737937930c448e4d0e24dc", size = 20556 },
]

[[package]]
name = "python-jose"
version = "3.5.0"
source = { registry = "https://pypi.org/simple" }
dependencies = [
    { name = "ecdsa" },
    { name = "pyasn1" },
    { name = "rsa" },
]
sdist = { url = "https://files.pythonhosted.org/packages/c6/77/3a1c9039db7124eb039772b935f2244fbb73fc8ee65b9acf2375da1c07bf/python_jose-3.5.0.tar.gz", hash = "sha256:fb4eaa44dbeb1c26dcc69e4bd7ec54a1cb8dd64d3b4d81ef08d90ff453f2b01b", size = 92726 }
wheels = [
    { url = "https://files.pythonhosted.org/packages/d9/c3/0bd11992072e6a1c513b16500a5d07f91a24017c5909b02c72c62d7ad024/python_jose-3.5.0-py2.py3-none-any.whl", hash = "sha256:abd1202f23d34dfad2c3d28cb8617b90acf34132c7afd60abd0b0b7d3cb55771", size = 34624 },
]

[package.optional-dependencies]
cryptography = [
    { name = "cryptography" },
]

[[package]]
name = "python-json-logger"
version = "3.3.0"
source = { registry = "https://pypi.org/simple" }
sdist = { url = "https://files.pythonhosted.org/packages/9e/de/d3144a0bceede957f961e975f3752760fbe390d57fbe194baf709d8f1f7b/python_json_logger-3.3.0.tar.gz", hash = "sha256:12b7e74b17775e7d565129296105bbe3910842d9d0eb083fc83a6a617aa8df84", size = 16642 }
wheels = [
    { url = "https://files.pythonhosted.org/packages/08/20/0f2523b9e50a8052bc6a8b732dfc8568abbdc42010aef03a2d750bdab3b2/python_json_logger-3.3.0-py3-none-any.whl", hash = "sha256:dd980fae8cffb24c13caf6e158d3d61c0d6d22342f932cb6e9deedab3d35eec7", size = 15163 },
]

[[package]]
name = "python-multipart"
version = "0.0.20"
source = { registry = "https://pypi.org/simple" }
sdist = { url = "https://files.pythonhosted.org/packages/f3/87/f44d7c9f274c7ee665a29b885ec97089ec5dc034c7f3fafa03da9e39a09e/python_multipart-0.0.20.tar.gz", hash = "sha256:8dd0cab45b8e23064ae09147625994d090fa46f5b0d1e13af944c331a7fa9d13", size = 37158 }
wheels = [
    { url = "https://files.pythonhosted.org/packages/45/58/38b5afbc1a800eeea951b9285d3912613f2603bdf897a4ab0f4bd7f405fc/python_multipart-0.0.20-py3-none-any.whl", hash = "sha256:8a62d3a8335e06589fe01f2a3e178cdcc632f3fbe0d492ad9ee0ec35aab1f104", size = 24546 },
]

[[package]]
name = "python-ulid"
version = "3.0.0"
source = { registry = "https://pypi.org/simple" }
sdist = { url = "https://files.pythonhosted.org/packages/9a/db/e5e67aeca9c2420cb91f94007f30693cc3628ae9783a565fd33ffb3fbfdd/python_ulid-3.0.0.tar.gz", hash = "sha256:e50296a47dc8209d28629a22fc81ca26c00982c78934bd7766377ba37ea49a9f", size = 28822 }
wheels = [
    { url = "https://files.pythonhosted.org/packages/63/4e/cc2ba2c0df2589f35a4db8473b8c2ba9bbfc4acdec4a94f1c78934d2350f/python_ulid-3.0.0-py3-none-any.whl", hash = "sha256:e4c4942ff50dbd79167ad01ac725ec58f924b4018025ce22c858bfcff99a5e31", size = 11194 },
]

[[package]]
name = "pytz"
version = "2025.2"
source = { registry = "https://pypi.org/simple" }
sdist = { url = "https://files.pythonhosted.org/packages/f8/bf/abbd3cdfb8fbc7fb3d4d38d320f2441b1e7cbe29be4f23797b4a2b5d8aac/pytz-2025.2.tar.gz", hash = "sha256:360b9e3dbb49a209c21ad61809c7fb453643e048b38924c765813546746e81c3", size = 320884 }
wheels = [
    { url = "https://files.pythonhosted.org/packages/81/c4/34e93fe5f5429d7570ec1fa436f1986fb1f00c3e0f43a589fe2bbcd22c3f/pytz-2025.2-py2.py3-none-any.whl", hash = "sha256:5ddf76296dd8c44c26eb8f4b6f35488f3ccbf6fbbd7adee0b7262d43f0ec2f00", size = 509225 },
]

[[package]]
name = "pywin32"
version = "310"
source = { registry = "https://pypi.org/simple" }
wheels = [
    { url = "https://files.pythonhosted.org/packages/6b/ec/4fdbe47932f671d6e348474ea35ed94227fb5df56a7c30cbbb42cd396ed0/pywin32-310-cp312-cp312-win32.whl", hash = "sha256:8a75a5cc3893e83a108c05d82198880704c44bbaee4d06e442e471d3c9ea4f3d", size = 8796239 },
    { url = "https://files.pythonhosted.org/packages/e3/e5/b0627f8bb84e06991bea89ad8153a9e50ace40b2e1195d68e9dff6b03d0f/pywin32-310-cp312-cp312-win_amd64.whl", hash = "sha256:bf5c397c9a9a19a6f62f3fb821fbf36cac08f03770056711f765ec1503972060", size = 9503839 },
    { url = "https://files.pythonhosted.org/packages/1f/32/9ccf53748df72301a89713936645a664ec001abd35ecc8578beda593d37d/pywin32-310-cp312-cp312-win_arm64.whl", hash = "sha256:2349cc906eae872d0663d4d6290d13b90621eaf78964bb1578632ff20e152966", size = 8459470 },
]

[[package]]
name = "pyyaml"
version = "6.0.2"
source = { registry = "https://pypi.org/simple" }
sdist = { url = "https://files.pythonhosted.org/packages/54/ed/79a089b6be93607fa5cdaedf301d7dfb23af5f25c398d5ead2525b063e17/pyyaml-6.0.2.tar.gz", hash = "sha256:d584d9ec91ad65861cc08d42e834324ef890a082e591037abe114850ff7bbc3e", size = 130631 }
wheels = [
    { url = "https://files.pythonhosted.org/packages/86/0c/c581167fc46d6d6d7ddcfb8c843a4de25bdd27e4466938109ca68492292c/PyYAML-6.0.2-cp312-cp312-macosx_10_9_x86_64.whl", hash = "sha256:c70c95198c015b85feafc136515252a261a84561b7b1d51e3384e0655ddf25ab", size = 183873 },
    { url = "https://files.pythonhosted.org/packages/a8/0c/38374f5bb272c051e2a69281d71cba6fdb983413e6758b84482905e29a5d/PyYAML-6.0.2-cp312-cp312-macosx_11_0_arm64.whl", hash = "sha256:ce826d6ef20b1bc864f0a68340c8b3287705cae2f8b4b1d932177dcc76721725", size = 173302 },
    { url = "https://files.pythonhosted.org/packages/c3/93/9916574aa8c00aa06bbac729972eb1071d002b8e158bd0e83a3b9a20a1f7/PyYAML-6.0.2-cp312-cp312-manylinux_2_17_aarch64.manylinux2014_aarch64.whl", hash = "sha256:1f71ea527786de97d1a0cc0eacd1defc0985dcf6b3f17bb77dcfc8c34bec4dc5", size = 739154 },
    { url = "https://files.pythonhosted.org/packages/95/0f/b8938f1cbd09739c6da569d172531567dbcc9789e0029aa070856f123984/PyYAML-6.0.2-cp312-cp312-manylinux_2_17_s390x.manylinux2014_s390x.whl", hash = "sha256:9b22676e8097e9e22e36d6b7bda33190d0d400f345f23d4065d48f4ca7ae0425", size = 766223 },
    { url = "https://files.pythonhosted.org/packages/b9/2b/614b4752f2e127db5cc206abc23a8c19678e92b23c3db30fc86ab731d3bd/PyYAML-6.0.2-cp312-cp312-manylinux_2_17_x86_64.manylinux2014_x86_64.whl", hash = "sha256:80bab7bfc629882493af4aa31a4cfa43a4c57c83813253626916b8c7ada83476", size = 767542 },
    { url = "https://files.pythonhosted.org/packages/d4/00/dd137d5bcc7efea1836d6264f049359861cf548469d18da90cd8216cf05f/PyYAML-6.0.2-cp312-cp312-musllinux_1_1_aarch64.whl", hash = "sha256:0833f8694549e586547b576dcfaba4a6b55b9e96098b36cdc7ebefe667dfed48", size = 731164 },
    { url = "https://files.pythonhosted.org/packages/c9/1f/4f998c900485e5c0ef43838363ba4a9723ac0ad73a9dc42068b12aaba4e4/PyYAML-6.0.2-cp312-cp312-musllinux_1_1_x86_64.whl", hash = "sha256:8b9c7197f7cb2738065c481a0461e50ad02f18c78cd75775628afb4d7137fb3b", size = 756611 },
    { url = "https://files.pythonhosted.org/packages/df/d1/f5a275fdb252768b7a11ec63585bc38d0e87c9e05668a139fea92b80634c/PyYAML-6.0.2-cp312-cp312-win32.whl", hash = "sha256:ef6107725bd54b262d6dedcc2af448a266975032bc85ef0172c5f059da6325b4", size = 140591 },
    { url = "https://files.pythonhosted.org/packages/0c/e8/4f648c598b17c3d06e8753d7d13d57542b30d56e6c2dedf9c331ae56312e/PyYAML-6.0.2-cp312-cp312-win_amd64.whl", hash = "sha256:7e7401d0de89a9a855c839bc697c079a4af81cf878373abd7dc625847d25cbd8", size = 156338 },
]

[[package]]
name = "qdrant-client"
version = "1.14.3"
source = { registry = "https://pypi.org/simple" }
dependencies = [
    { name = "grpcio" },
    { name = "httpx", extra = ["http2"] },
    { name = "numpy" },
    { name = "portalocker" },
    { name = "protobuf" },
    { name = "pydantic" },
    { name = "urllib3" },
]
sdist = { url = "https://files.pythonhosted.org/packages/1d/56/3f355f931c239c260b4fe3bd6433ec6c9e6185cd5ae0970fe89d0ca6daee/qdrant_client-1.14.3.tar.gz", hash = "sha256:bb899e3e065b79c04f5e47053d59176150c0a5dabc09d7f476c8ce8e52f4d281", size = 286766 }
wheels = [
    { url = "https://files.pythonhosted.org/packages/35/5e/8174c845707e60b60b65c58f01e40bbc1d8181b5ff6463f25df470509917/qdrant_client-1.14.3-py3-none-any.whl", hash = "sha256:66faaeae00f9b5326946851fe4ca4ddb1ad226490712e2f05142266f68dfc04d", size = 328969 },
]

[[package]]
name = "redis"
version = "6.2.0"
source = { registry = "https://pypi.org/simple" }
sdist = { url = "https://files.pythonhosted.org/packages/ea/9a/0551e01ba52b944f97480721656578c8a7c46b51b99d66814f85fe3a4f3e/redis-6.2.0.tar.gz", hash = "sha256:e821f129b75dde6cb99dd35e5c76e8c49512a5a0d8dfdc560b2fbd44b85ca977", size = 4639129 }
wheels = [
    { url = "https://files.pythonhosted.org/packages/13/67/e60968d3b0e077495a8fee89cf3f2373db98e528288a48f1ee44967f6e8c/redis-6.2.0-py3-none-any.whl", hash = "sha256:c8ddf316ee0aab65f04a11229e94a64b2618451dab7a67cb2f77eb799d872d5e", size = 278659 },
]

[[package]]
name = "redisvl"
version = "0.8.0"
source = { registry = "https://pypi.org/simple" }
dependencies = [
    { name = "jsonpath-ng" },
    { name = "ml-dtypes" },
    { name = "numpy" },
    { name = "pydantic" },
    { name = "python-ulid" },
    { name = "pyyaml" },
    { name = "redis" },
    { name = "tenacity" },
]
sdist = { url = "https://files.pythonhosted.org/packages/88/be/22d3f21d5cf1caa96527cb9c61950c172b23342d8e6acae570882da05c75/redisvl-0.8.0.tar.gz", hash = "sha256:00645cf126039ee4d734a1ff273cc4e8fea59118f7790625eeff510fce08b0d4", size = 551876 }
wheels = [
    { url = "https://files.pythonhosted.org/packages/ea/74/484d1adefe84ab4eb3cd77bb6aa5dc7a1d3920bb0d5ca281bcceedf89ad4/redisvl-0.8.0-py3-none-any.whl", hash = "sha256:365c31819224b3e4e9acca1ed2ac9eed347d4ee4ca8d822010dbd51a8b725705", size = 152348 },
]

[[package]]
name = "referencing"
version = "0.36.2"
source = { registry = "https://pypi.org/simple" }
dependencies = [
    { name = "attrs" },
    { name = "rpds-py" },
    { name = "typing-extensions" },
]
sdist = { url = "https://files.pythonhosted.org/packages/2f/db/98b5c277be99dd18bfd91dd04e1b759cad18d1a338188c936e92f921c7e2/referencing-0.36.2.tar.gz", hash = "sha256:df2e89862cd09deabbdba16944cc3f10feb6b3e6f18e902f7cc25609a34775aa", size = 74744 }
wheels = [
    { url = "https://files.pythonhosted.org/packages/c1/b1/3baf80dc6d2b7bc27a95a67752d0208e410351e3feb4eb78de5f77454d8d/referencing-0.36.2-py3-none-any.whl", hash = "sha256:e8699adbbf8b5c7de96d8ffa0eb5c158b3beafce084968e2ea8bb08c6794dcd0", size = 26775 },
]

[[package]]
name = "regex"
version = "2024.11.6"
source = { registry = "https://pypi.org/simple" }
sdist = { url = "https://files.pythonhosted.org/packages/8e/5f/bd69653fbfb76cf8604468d3b4ec4c403197144c7bfe0e6a5fc9e02a07cb/regex-2024.11.6.tar.gz", hash = "sha256:7ab159b063c52a0333c884e4679f8d7a85112ee3078fe3d9004b2dd875585519", size = 399494 }
wheels = [
    { url = "https://files.pythonhosted.org/packages/ba/30/9a87ce8336b172cc232a0db89a3af97929d06c11ceaa19d97d84fa90a8f8/regex-2024.11.6-cp312-cp312-macosx_10_13_universal2.whl", hash = "sha256:52fb28f528778f184f870b7cf8f225f5eef0a8f6e3778529bdd40c7b3920796a", size = 483781 },
    { url = "https://files.pythonhosted.org/packages/01/e8/00008ad4ff4be8b1844786ba6636035f7ef926db5686e4c0f98093612add/regex-2024.11.6-cp312-cp312-macosx_10_13_x86_64.whl", hash = "sha256:fdd6028445d2460f33136c55eeb1f601ab06d74cb3347132e1c24250187500d9", size = 288455 },
    { url = "https://files.pythonhosted.org/packages/60/85/cebcc0aff603ea0a201667b203f13ba75d9fc8668fab917ac5b2de3967bc/regex-2024.11.6-cp312-cp312-macosx_11_0_arm64.whl", hash = "sha256:805e6b60c54bf766b251e94526ebad60b7de0c70f70a4e6210ee2891acb70bf2", size = 284759 },
    { url = "https://files.pythonhosted.org/packages/94/2b/701a4b0585cb05472a4da28ee28fdfe155f3638f5e1ec92306d924e5faf0/regex-2024.11.6-cp312-cp312-manylinux_2_17_aarch64.manylinux2014_aarch64.whl", hash = "sha256:b85c2530be953a890eaffde05485238f07029600e8f098cdf1848d414a8b45e4", size = 794976 },
    { url = "https://files.pythonhosted.org/packages/4b/bf/fa87e563bf5fee75db8915f7352e1887b1249126a1be4813837f5dbec965/regex-2024.11.6-cp312-cp312-manylinux_2_17_ppc64le.manylinux2014_ppc64le.whl", hash = "sha256:bb26437975da7dc36b7efad18aa9dd4ea569d2357ae6b783bf1118dabd9ea577", size = 833077 },
    { url = "https://files.pythonhosted.org/packages/a1/56/7295e6bad94b047f4d0834e4779491b81216583c00c288252ef625c01d23/regex-2024.11.6-cp312-cp312-manylinux_2_17_s390x.manylinux2014_s390x.whl", hash = "sha256:abfa5080c374a76a251ba60683242bc17eeb2c9818d0d30117b4486be10c59d3", size = 823160 },
    { url = "https://files.pythonhosted.org/packages/fb/13/e3b075031a738c9598c51cfbc4c7879e26729c53aa9cca59211c44235314/regex-2024.11.6-cp312-cp312-manylinux_2_17_x86_64.manylinux2014_x86_64.whl", hash = "sha256:70b7fa6606c2881c1db9479b0eaa11ed5dfa11c8d60a474ff0e095099f39d98e", size = 796896 },
    { url = "https://files.pythonhosted.org/packages/24/56/0b3f1b66d592be6efec23a795b37732682520b47c53da5a32c33ed7d84e3/regex-2024.11.6-cp312-cp312-manylinux_2_5_i686.manylinux1_i686.manylinux_2_17_i686.manylinux2014_i686.whl", hash = "sha256:0c32f75920cf99fe6b6c539c399a4a128452eaf1af27f39bce8909c9a3fd8cbe", size = 783997 },
    { url = "https://files.pythonhosted.org/packages/f9/a1/eb378dada8b91c0e4c5f08ffb56f25fcae47bf52ad18f9b2f33b83e6d498/regex-2024.11.6-cp312-cp312-musllinux_1_2_aarch64.whl", hash = "sha256:982e6d21414e78e1f51cf595d7f321dcd14de1f2881c5dc6a6e23bbbbd68435e", size = 781725 },
    { url = "https://files.pythonhosted.org/packages/83/f2/033e7dec0cfd6dda93390089864732a3409246ffe8b042e9554afa9bff4e/regex-2024.11.6-cp312-cp312-musllinux_1_2_i686.whl", hash = "sha256:a7c2155f790e2fb448faed6dd241386719802296ec588a8b9051c1f5c481bc29", size = 789481 },
    { url = "https://files.pythonhosted.org/packages/83/23/15d4552ea28990a74e7696780c438aadd73a20318c47e527b47a4a5a596d/regex-2024.11.6-cp312-cp312-musllinux_1_2_ppc64le.whl", hash = "sha256:149f5008d286636e48cd0b1dd65018548944e495b0265b45e1bffecce1ef7f39", size = 852896 },
    { url = "https://files.pythonhosted.org/packages/e3/39/ed4416bc90deedbfdada2568b2cb0bc1fdb98efe11f5378d9892b2a88f8f/regex-2024.11.6-cp312-cp312-musllinux_1_2_s390x.whl", hash = "sha256:e5364a4502efca094731680e80009632ad6624084aff9a23ce8c8c6820de3e51", size = 860138 },
    { url = "https://files.pythonhosted.org/packages/93/2d/dd56bb76bd8e95bbce684326302f287455b56242a4f9c61f1bc76e28360e/regex-2024.11.6-cp312-cp312-musllinux_1_2_x86_64.whl", hash = "sha256:0a86e7eeca091c09e021db8eb72d54751e527fa47b8d5787caf96d9831bd02ad", size = 787692 },
    { url = "https://files.pythonhosted.org/packages/0b/55/31877a249ab7a5156758246b9c59539abbeba22461b7d8adc9e8475ff73e/regex-2024.11.6-cp312-cp312-win32.whl", hash = "sha256:32f9a4c643baad4efa81d549c2aadefaeba12249b2adc5af541759237eee1c54", size = 262135 },
    { url = "https://files.pythonhosted.org/packages/38/ec/ad2d7de49a600cdb8dd78434a1aeffe28b9d6fc42eb36afab4a27ad23384/regex-2024.11.6-cp312-cp312-win_amd64.whl", hash = "sha256:a93c194e2df18f7d264092dc8539b8ffb86b45b899ab976aa15d48214138e81b", size = 273567 },
]

[[package]]
name = "requests"
version = "2.32.4"
source = { registry = "https://pypi.org/simple" }
dependencies = [
    { name = "certifi" },
    { name = "charset-normalizer" },
    { name = "idna" },
    { name = "urllib3" },
]
sdist = { url = "https://files.pythonhosted.org/packages/e1/0a/929373653770d8a0d7ea76c37de6e41f11eb07559b103b1c02cafb3f7cf8/requests-2.32.4.tar.gz", hash = "sha256:27d0316682c8a29834d3264820024b62a36942083d52caf2f14c0591336d3422", size = 135258 }
wheels = [
    { url = "https://files.pythonhosted.org/packages/7c/e4/56027c4a6b4ae70ca9de302488c5ca95ad4a39e190093d6c1a8ace08341b/requests-2.32.4-py3-none-any.whl", hash = "sha256:27babd3cda2a6d50b30443204ee89830707d396671944c998b5975b031ac2b2c", size = 64847 },
]

[[package]]
name = "requests-oauthlib"
version = "2.0.0"
source = { registry = "https://pypi.org/simple" }
dependencies = [
    { name = "oauthlib" },
    { name = "requests" },
]
sdist = { url = "https://files.pythonhosted.org/packages/42/f2/05f29bc3913aea15eb670be136045bf5c5bbf4b99ecb839da9b422bb2c85/requests-oauthlib-2.0.0.tar.gz", hash = "sha256:b3dffaebd884d8cd778494369603a9e7b58d29111bf6b41bdc2dcd87203af4e9", size = 55650 }
wheels = [
    { url = "https://files.pythonhosted.org/packages/3b/5d/63d4ae3b9daea098d5d6f5da83984853c1bbacd5dc826764b249fe119d24/requests_oauthlib-2.0.0-py2.py3-none-any.whl", hash = "sha256:7dd8a5c40426b779b0868c404bdef9768deccf22749cde15852df527e6269b36", size = 24179 },
]

[[package]]
name = "requests-toolbelt"
version = "1.0.0"
source = { registry = "https://pypi.org/simple" }
dependencies = [
    { name = "requests" },
]
sdist = { url = "https://files.pythonhosted.org/packages/f3/61/d7545dafb7ac2230c70d38d31cbfe4cc64f7144dc41f6e4e4b78ecd9f5bb/requests-toolbelt-1.0.0.tar.gz", hash = "sha256:7681a0a3d047012b5bdc0ee37d7f8f07ebe76ab08caeccfc3921ce23c88d5bc6", size = 206888 }
wheels = [
    { url = "https://files.pythonhosted.org/packages/3f/51/d4db610ef29373b879047326cbf6fa98b6c1969d6f6dc423279de2b1be2c/requests_toolbelt-1.0.0-py2.py3-none-any.whl", hash = "sha256:cccfdd665f0a24fcf4726e690f65639d272bb0637b9b92dfd91a5568ccf6bd06", size = 54481 },
]

[[package]]
name = "rich"
version = "14.0.0"
source = { registry = "https://pypi.org/simple" }
dependencies = [
    { name = "markdown-it-py" },
    { name = "pygments" },
]
sdist = { url = "https://files.pythonhosted.org/packages/a1/53/830aa4c3066a8ab0ae9a9955976fb770fe9c6102117c8ec4ab3ea62d89e8/rich-14.0.0.tar.gz", hash = "sha256:82f1bc23a6a21ebca4ae0c45af9bdbc492ed20231dcb63f297d6d1021a9d5725", size = 224078 }
wheels = [
    { url = "https://files.pythonhosted.org/packages/0d/9b/63f4c7ebc259242c89b3acafdb37b41d1185c07ff0011164674e9076b491/rich-14.0.0-py3-none-any.whl", hash = "sha256:1c9491e1951aac09caffd42f448ee3d04e58923ffe14993f6e83068dc395d7e0", size = 243229 },
]

[[package]]
name = "rpds-py"
version = "0.25.1"
source = { registry = "https://pypi.org/simple" }
sdist = { url = "https://files.pythonhosted.org/packages/8c/a6/60184b7fc00dd3ca80ac635dd5b8577d444c57e8e8742cecabfacb829921/rpds_py-0.25.1.tar.gz", hash = "sha256:8960b6dac09b62dac26e75d7e2c4a22efb835d827a7278c34f72b2b84fa160e3", size = 27304 }
wheels = [
    { url = "https://files.pythonhosted.org/packages/7f/81/28ab0408391b1dc57393653b6a0cf2014cc282cc2909e4615e63e58262be/rpds_py-0.25.1-cp312-cp312-macosx_10_12_x86_64.whl", hash = "sha256:b5ffe453cde61f73fea9430223c81d29e2fbf412a6073951102146c84e19e34c", size = 364647 },
    { url = "https://files.pythonhosted.org/packages/2c/9a/7797f04cad0d5e56310e1238434f71fc6939d0bc517192a18bb99a72a95f/rpds_py-0.25.1-cp312-cp312-macosx_11_0_arm64.whl", hash = "sha256:115874ae5e2fdcfc16b2aedc95b5eef4aebe91b28e7e21951eda8a5dc0d3461b", size = 350454 },
    { url = "https://files.pythonhosted.org/packages/69/3c/93d2ef941b04898011e5d6eaa56a1acf46a3b4c9f4b3ad1bbcbafa0bee1f/rpds_py-0.25.1-cp312-cp312-manylinux_2_17_aarch64.manylinux2014_aarch64.whl", hash = "sha256:a714bf6e5e81b0e570d01f56e0c89c6375101b8463999ead3a93a5d2a4af91fa", size = 389665 },
    { url = "https://files.pythonhosted.org/packages/c1/57/ad0e31e928751dde8903a11102559628d24173428a0f85e25e187defb2c1/rpds_py-0.25.1-cp312-cp312-manylinux_2_17_armv7l.manylinux2014_armv7l.whl", hash = "sha256:35634369325906bcd01577da4c19e3b9541a15e99f31e91a02d010816b49bfda", size = 403873 },
    { url = "https://files.pythonhosted.org/packages/16/ad/c0c652fa9bba778b4f54980a02962748479dc09632e1fd34e5282cf2556c/rpds_py-0.25.1-cp312-cp312-manylinux_2_17_ppc64le.manylinux2014_ppc64le.whl", hash = "sha256:d4cb2b3ddc16710548801c6fcc0cfcdeeff9dafbc983f77265877793f2660309", size = 525866 },
    { url = "https://files.pythonhosted.org/packages/2a/39/3e1839bc527e6fcf48d5fec4770070f872cdee6c6fbc9b259932f4e88a38/rpds_py-0.25.1-cp312-cp312-manylinux_2_17_s390x.manylinux2014_s390x.whl", hash = "sha256:9ceca1cf097ed77e1a51f1dbc8d174d10cb5931c188a4505ff9f3e119dfe519b", size = 416886 },
    { url = "https://files.pythonhosted.org/packages/7a/95/dd6b91cd4560da41df9d7030a038298a67d24f8ca38e150562644c829c48/rpds_py-0.25.1-cp312-cp312-manylinux_2_17_x86_64.manylinux2014_x86_64.whl", hash = "sha256:2c2cd1a4b0c2b8c5e31ffff50d09f39906fe351389ba143c195566056c13a7ea", size = 390666 },
    { url = "https://files.pythonhosted.org/packages/64/48/1be88a820e7494ce0a15c2d390ccb7c52212370badabf128e6a7bb4cb802/rpds_py-0.25.1-cp312-cp312-manylinux_2_5_i686.manylinux1_i686.whl", hash = "sha256:1de336a4b164c9188cb23f3703adb74a7623ab32d20090d0e9bf499a2203ad65", size = 425109 },
    { url = "https://files.pythonhosted.org/packages/cf/07/3e2a17927ef6d7720b9949ec1b37d1e963b829ad0387f7af18d923d5cfa5/rpds_py-0.25.1-cp312-cp312-musllinux_1_2_aarch64.whl", hash = "sha256:9fca84a15333e925dd59ce01da0ffe2ffe0d6e5d29a9eeba2148916d1824948c", size = 567244 },
    { url = "https://files.pythonhosted.org/packages/d2/e5/76cf010998deccc4f95305d827847e2eae9c568099c06b405cf96384762b/rpds_py-0.25.1-cp312-cp312-musllinux_1_2_i686.whl", hash = "sha256:88ec04afe0c59fa64e2f6ea0dd9657e04fc83e38de90f6de201954b4d4eb59bd", size = 596023 },
    { url = "https://files.pythonhosted.org/packages/52/9a/df55efd84403736ba37a5a6377b70aad0fd1cb469a9109ee8a1e21299a1c/rpds_py-0.25.1-cp312-cp312-musllinux_1_2_x86_64.whl", hash = "sha256:a8bd2f19e312ce3e1d2c635618e8a8d8132892bb746a7cf74780a489f0f6cdcb", size = 561634 },
    { url = "https://files.pythonhosted.org/packages/ab/aa/dc3620dd8db84454aaf9374bd318f1aa02578bba5e567f5bf6b79492aca4/rpds_py-0.25.1-cp312-cp312-win32.whl", hash = "sha256:e5e2f7280d8d0d3ef06f3ec1b4fd598d386cc6f0721e54f09109a8132182fbfe", size = 222713 },
    { url = "https://files.pythonhosted.org/packages/a3/7f/7cef485269a50ed5b4e9bae145f512d2a111ca638ae70cc101f661b4defd/rpds_py-0.25.1-cp312-cp312-win_amd64.whl", hash = "sha256:db58483f71c5db67d643857404da360dce3573031586034b7d59f245144cc192", size = 235280 },
    { url = "https://files.pythonhosted.org/packages/99/f2/c2d64f6564f32af913bf5f3f7ae41c7c263c5ae4c4e8f1a17af8af66cd46/rpds_py-0.25.1-cp312-cp312-win_arm64.whl", hash = "sha256:6d50841c425d16faf3206ddbba44c21aa3310a0cebc3c1cdfc3e3f4f9f6f5728", size = 225399 },
]

[[package]]
name = "rsa"
version = "4.9.1"
source = { registry = "https://pypi.org/simple" }
dependencies = [
    { name = "pyasn1" },
]
sdist = { url = "https://files.pythonhosted.org/packages/da/8a/22b7beea3ee0d44b1916c0c1cb0ee3af23b700b6da9f04991899d0c555d4/rsa-4.9.1.tar.gz", hash = "sha256:e7bdbfdb5497da4c07dfd35530e1a902659db6ff241e39d9953cad06ebd0ae75", size = 29034 }
wheels = [
    { url = "https://files.pythonhosted.org/packages/64/8d/0133e4eb4beed9e425d9a98ed6e081a55d195481b7632472be1af08d2f6b/rsa-4.9.1-py3-none-any.whl", hash = "sha256:68635866661c6836b8d39430f97a996acbd61bfa49406748ea243539fe239762", size = 34696 },
]

[[package]]
name = "ruff"
version = "0.12.0"
source = { registry = "https://pypi.org/simple" }
sdist = { url = "https://files.pythonhosted.org/packages/24/90/5255432602c0b196a0da6720f6f76b93eb50baef46d3c9b0025e2f9acbf3/ruff-0.12.0.tar.gz", hash = "sha256:4d047db3662418d4a848a3fdbfaf17488b34b62f527ed6f10cb8afd78135bc5c", size = 4376101 }
wheels = [
    { url = "https://files.pythonhosted.org/packages/e6/fd/b46bb20e14b11ff49dbc74c61de352e0dc07fb650189513631f6fb5fc69f/ruff-0.12.0-py3-none-linux_armv6l.whl", hash = "sha256:5652a9ecdb308a1754d96a68827755f28d5dfb416b06f60fd9e13f26191a8848", size = 10311554 },
    { url = "https://files.pythonhosted.org/packages/e7/d3/021dde5a988fa3e25d2468d1dadeea0ae89dc4bc67d0140c6e68818a12a1/ruff-0.12.0-py3-none-macosx_10_12_x86_64.whl", hash = "sha256:05ed0c914fabc602fc1f3b42c53aa219e5736cb030cdd85640c32dbc73da74a6", size = 11118435 },
    { url = "https://files.pythonhosted.org/packages/07/a2/01a5acf495265c667686ec418f19fd5c32bcc326d4c79ac28824aecd6a32/ruff-0.12.0-py3-none-macosx_11_0_arm64.whl", hash = "sha256:07a7aa9b69ac3fcfda3c507916d5d1bca10821fe3797d46bad10f2c6de1edda0", size = 10466010 },
    { url = "https://files.pythonhosted.org/packages/4c/57/7caf31dd947d72e7aa06c60ecb19c135cad871a0a8a251723088132ce801/ruff-0.12.0-py3-none-manylinux_2_17_aarch64.manylinux2014_aarch64.whl", hash = "sha256:e7731c3eec50af71597243bace7ec6104616ca56dda2b99c89935fe926bdcd48", size = 10661366 },
    { url = "https://files.pythonhosted.org/packages/e9/ba/aa393b972a782b4bc9ea121e0e358a18981980856190d7d2b6187f63e03a/ruff-0.12.0-py3-none-manylinux_2_17_armv7l.manylinux2014_armv7l.whl", hash = "sha256:952d0630eae628250ab1c70a7fffb641b03e6b4a2d3f3ec6c1d19b4ab6c6c807", size = 10173492 },
    { url = "https://files.pythonhosted.org/packages/d7/50/9349ee777614bc3062fc6b038503a59b2034d09dd259daf8192f56c06720/ruff-0.12.0-py3-none-manylinux_2_17_i686.manylinux2014_i686.whl", hash = "sha256:c021f04ea06966b02614d442e94071781c424ab8e02ec7af2f037b4c1e01cc82", size = 11761739 },
    { url = "https://files.pythonhosted.org/packages/04/8f/ad459de67c70ec112e2ba7206841c8f4eb340a03ee6a5cabc159fe558b8e/ruff-0.12.0-py3-none-manylinux_2_17_ppc64.manylinux2014_ppc64.whl", hash = "sha256:7d235618283718ee2fe14db07f954f9b2423700919dc688eacf3f8797a11315c", size = 12537098 },
    { url = "https://files.pythonhosted.org/packages/ed/50/15ad9c80ebd3c4819f5bd8883e57329f538704ed57bac680d95cb6627527/ruff-0.12.0-py3-none-manylinux_2_17_ppc64le.manylinux2014_ppc64le.whl", hash = "sha256:0c0758038f81beec8cc52ca22de9685b8ae7f7cc18c013ec2050012862cc9165", size = 12154122 },
    { url = "https://files.pythonhosted.org/packages/76/e6/79b91e41bc8cc3e78ee95c87093c6cacfa275c786e53c9b11b9358026b3d/ruff-0.12.0-py3-none-manylinux_2_17_s390x.manylinux2014_s390x.whl", hash = "sha256:139b3d28027987b78fc8d6cfb61165447bdf3740e650b7c480744873688808c2", size = 11363374 },
    { url = "https://files.pythonhosted.org/packages/db/c3/82b292ff8a561850934549aa9dc39e2c4e783ab3c21debe55a495ddf7827/ruff-0.12.0-py3-none-manylinux_2_17_x86_64.manylinux2014_x86_64.whl", hash = "sha256:68853e8517b17bba004152aebd9dd77d5213e503a5f2789395b25f26acac0da4", size = 11587647 },
    { url = "https://files.pythonhosted.org/packages/2b/42/d5760d742669f285909de1bbf50289baccb647b53e99b8a3b4f7ce1b2001/ruff-0.12.0-py3-none-musllinux_1_2_aarch64.whl", hash = "sha256:3a9512af224b9ac4757f7010843771da6b2b0935a9e5e76bb407caa901a1a514", size = 10527284 },
    { url = "https://files.pythonhosted.org/packages/19/f6/fcee9935f25a8a8bba4adbae62495c39ef281256693962c2159e8b284c5f/ruff-0.12.0-py3-none-musllinux_1_2_armv7l.whl", hash = "sha256:b08df3d96db798e5beb488d4df03011874aff919a97dcc2dd8539bb2be5d6a88", size = 10158609 },
    { url = "https://files.pythonhosted.org/packages/37/fb/057febf0eea07b9384787bfe197e8b3384aa05faa0d6bd844b94ceb29945/ruff-0.12.0-py3-none-musllinux_1_2_i686.whl", hash = "sha256:6a315992297a7435a66259073681bb0d8647a826b7a6de45c6934b2ca3a9ed51", size = 11141462 },
    { url = "https://files.pythonhosted.org/packages/10/7c/1be8571011585914b9d23c95b15d07eec2d2303e94a03df58294bc9274d4/ruff-0.12.0-py3-none-musllinux_1_2_x86_64.whl", hash = "sha256:1e55e44e770e061f55a7dbc6e9aed47feea07731d809a3710feda2262d2d4d8a", size = 11641616 },
    { url = "https://files.pythonhosted.org/packages/6a/ef/b960ab4818f90ff59e571d03c3f992828d4683561095e80f9ef31f3d58b7/ruff-0.12.0-py3-none-win32.whl", hash = "sha256:7162a4c816f8d1555eb195c46ae0bd819834d2a3f18f98cc63819a7b46f474fb", size = 10525289 },
    { url = "https://files.pythonhosted.org/packages/34/93/8b16034d493ef958a500f17cda3496c63a537ce9d5a6479feec9558f1695/ruff-0.12.0-py3-none-win_amd64.whl", hash = "sha256:d00b7a157b8fb6d3827b49d3324da34a1e3f93492c1f97b08e222ad7e9b291e0", size = 11598311 },
    { url = "https://files.pythonhosted.org/packages/d0/33/4d3e79e4a84533d6cd526bfb42c020a23256ae5e4265d858bd1287831f7d/ruff-0.12.0-py3-none-win_arm64.whl", hash = "sha256:8cd24580405ad8c1cc64d61725bca091d6b6da7eb3d36f72cc605467069d7e8b", size = 10724946 },
]

[[package]]
name = "safetensors"
version = "0.5.3"
source = { registry = "https://pypi.org/simple" }
sdist = { url = "https://files.pythonhosted.org/packages/71/7e/2d5d6ee7b40c0682315367ec7475693d110f512922d582fef1bd4a63adc3/safetensors-0.5.3.tar.gz", hash = "sha256:b6b0d6ecacec39a4fdd99cc19f4576f5219ce858e6fd8dbe7609df0b8dc56965", size = 67210 }
wheels = [
    { url = "https://files.pythonhosted.org/packages/18/ae/88f6c49dbd0cc4da0e08610019a3c78a7d390879a919411a410a1876d03a/safetensors-0.5.3-cp38-abi3-macosx_10_12_x86_64.whl", hash = "sha256:bd20eb133db8ed15b40110b7c00c6df51655a2998132193de2f75f72d99c7073", size = 436917 },
    { url = "https://files.pythonhosted.org/packages/b8/3b/11f1b4a2f5d2ab7da34ecc062b0bc301f2be024d110a6466726bec8c055c/safetensors-0.5.3-cp38-abi3-macosx_11_0_arm64.whl", hash = "sha256:21d01c14ff6c415c485616b8b0bf961c46b3b343ca59110d38d744e577f9cce7", size = 418419 },
    { url = "https://files.pythonhosted.org/packages/5d/9a/add3e6fef267658075c5a41573c26d42d80c935cdc992384dfae435feaef/safetensors-0.5.3-cp38-abi3-manylinux_2_17_aarch64.manylinux2014_aarch64.whl", hash = "sha256:11bce6164887cd491ca75c2326a113ba934be596e22b28b1742ce27b1d076467", size = 459493 },
    { url = "https://files.pythonhosted.org/packages/df/5c/bf2cae92222513cc23b3ff85c4a1bb2811a2c3583ac0f8e8d502751de934/safetensors-0.5.3-cp38-abi3-manylinux_2_17_armv7l.manylinux2014_armv7l.whl", hash = "sha256:4a243be3590bc3301c821da7a18d87224ef35cbd3e5f5727e4e0728b8172411e", size = 472400 },
    { url = "https://files.pythonhosted.org/packages/58/11/7456afb740bd45782d0f4c8e8e1bb9e572f1bf82899fb6ace58af47b4282/safetensors-0.5.3-cp38-abi3-manylinux_2_17_ppc64le.manylinux2014_ppc64le.whl", hash = "sha256:8bd84b12b1670a6f8e50f01e28156422a2bc07fb16fc4e98bded13039d688a0d", size = 522891 },
    { url = "https://files.pythonhosted.org/packages/57/3d/fe73a9d2ace487e7285f6e157afee2383bd1ddb911b7cb44a55cf812eae3/safetensors-0.5.3-cp38-abi3-manylinux_2_17_s390x.manylinux2014_s390x.whl", hash = "sha256:391ac8cab7c829452175f871fcaf414aa1e292b5448bd02620f675a7f3e7abb9", size = 537694 },
    { url = "https://files.pythonhosted.org/packages/a6/f8/dae3421624fcc87a89d42e1898a798bc7ff72c61f38973a65d60df8f124c/safetensors-0.5.3-cp38-abi3-manylinux_2_17_x86_64.manylinux2014_x86_64.whl", hash = "sha256:cead1fa41fc54b1e61089fa57452e8834f798cb1dc7a09ba3524f1eb08e0317a", size = 471642 },
    { url = "https://files.pythonhosted.org/packages/ce/20/1fbe16f9b815f6c5a672f5b760951e20e17e43f67f231428f871909a37f6/safetensors-0.5.3-cp38-abi3-manylinux_2_5_i686.manylinux1_i686.whl", hash = "sha256:1077f3e94182d72618357b04b5ced540ceb71c8a813d3319f1aba448e68a770d", size = 502241 },
    { url = "https://files.pythonhosted.org/packages/5f/18/8e108846b506487aa4629fe4116b27db65c3dde922de2c8e0cc1133f3f29/safetensors-0.5.3-cp38-abi3-musllinux_1_2_aarch64.whl", hash = "sha256:799021e78287bac619c7b3f3606730a22da4cda27759ddf55d37c8db7511c74b", size = 638001 },
    { url = "https://files.pythonhosted.org/packages/82/5a/c116111d8291af6c8c8a8b40628fe833b9db97d8141c2a82359d14d9e078/safetensors-0.5.3-cp38-abi3-musllinux_1_2_armv7l.whl", hash = "sha256:df26da01aaac504334644e1b7642fa000bfec820e7cef83aeac4e355e03195ff", size = 734013 },
    { url = "https://files.pythonhosted.org/packages/7d/ff/41fcc4d3b7de837963622e8610d998710705bbde9a8a17221d85e5d0baad/safetensors-0.5.3-cp38-abi3-musllinux_1_2_i686.whl", hash = "sha256:32c3ef2d7af8b9f52ff685ed0bc43913cdcde135089ae322ee576de93eae5135", size = 670687 },
    { url = "https://files.pythonhosted.org/packages/40/ad/2b113098e69c985a3d8fbda4b902778eae4a35b7d5188859b4a63d30c161/safetensors-0.5.3-cp38-abi3-musllinux_1_2_x86_64.whl", hash = "sha256:37f1521be045e56fc2b54c606d4455573e717b2d887c579ee1dbba5f868ece04", size = 643147 },
    { url = "https://files.pythonhosted.org/packages/0a/0c/95aeb51d4246bd9a3242d3d8349c1112b4ee7611a4b40f0c5c93b05f001d/safetensors-0.5.3-cp38-abi3-win32.whl", hash = "sha256:cfc0ec0846dcf6763b0ed3d1846ff36008c6e7290683b61616c4b040f6a54ace", size = 296677 },
    { url = "https://files.pythonhosted.org/packages/69/e2/b011c38e5394c4c18fb5500778a55ec43ad6106126e74723ffaee246f56e/safetensors-0.5.3-cp38-abi3-win_amd64.whl", hash = "sha256:836cbbc320b47e80acd40e44c8682db0e8ad7123209f69b093def21ec7cafd11", size = 308878 },
]

[[package]]
name = "scikit-learn"
version = "1.7.0"
source = { registry = "https://pypi.org/simple" }
dependencies = [
    { name = "joblib" },
    { name = "numpy" },
    { name = "scipy" },
    { name = "threadpoolctl" },
]
sdist = { url = "https://files.pythonhosted.org/packages/df/3b/29fa87e76b1d7b3b77cc1fcbe82e6e6b8cd704410705b008822de530277c/scikit_learn-1.7.0.tar.gz", hash = "sha256:c01e869b15aec88e2cdb73d27f15bdbe03bce8e2fb43afbe77c45d399e73a5a3", size = 7178217 }
wheels = [
    { url = "https://files.pythonhosted.org/packages/70/3a/bffab14e974a665a3ee2d79766e7389572ffcaad941a246931c824afcdb2/scikit_learn-1.7.0-cp312-cp312-macosx_10_13_x86_64.whl", hash = "sha256:c2c7243d34aaede0efca7a5a96d67fddaebb4ad7e14a70991b9abee9dc5c0379", size = 11646758 },
    { url = "https://files.pythonhosted.org/packages/58/d8/f3249232fa79a70cb40595282813e61453c1e76da3e1a44b77a63dd8d0cb/scikit_learn-1.7.0-cp312-cp312-macosx_12_0_arm64.whl", hash = "sha256:9f39f6a811bf3f15177b66c82cbe0d7b1ebad9f190737dcdef77cfca1ea3c19c", size = 10673971 },
    { url = "https://files.pythonhosted.org/packages/67/93/eb14c50533bea2f77758abe7d60a10057e5f2e2cdcf0a75a14c6bc19c734/scikit_learn-1.7.0-cp312-cp312-manylinux_2_17_aarch64.manylinux2014_aarch64.whl", hash = "sha256:63017a5f9a74963d24aac7590287149a8d0f1a0799bbe7173c0d8ba1523293c0", size = 11818428 },
    { url = "https://files.pythonhosted.org/packages/08/17/804cc13b22a8663564bb0b55fb89e661a577e4e88a61a39740d58b909efe/scikit_learn-1.7.0-cp312-cp312-manylinux_2_17_x86_64.manylinux2014_x86_64.whl", hash = "sha256:0b2f8a0b1e73e9a08b7cc498bb2aeab36cdc1f571f8ab2b35c6e5d1c7115d97d", size = 12505887 },
    { url = "https://files.pythonhosted.org/packages/68/c7/4e956281a077f4835458c3f9656c666300282d5199039f26d9de1dabd9be/scikit_learn-1.7.0-cp312-cp312-win_amd64.whl", hash = "sha256:34cc8d9d010d29fb2b7cbcd5ccc24ffdd80515f65fe9f1e4894ace36b267ce19", size = 10668129 },
]

[[package]]
name = "scipy"
version = "1.16.0"
source = { registry = "https://pypi.org/simple" }
dependencies = [
    { name = "numpy" },
]
sdist = { url = "https://files.pythonhosted.org/packages/81/18/b06a83f0c5ee8cddbde5e3f3d0bb9b702abfa5136ef6d4620ff67df7eee5/scipy-1.16.0.tar.gz", hash = "sha256:b5ef54021e832869c8cfb03bc3bf20366cbcd426e02a58e8a58d7584dfbb8f62", size = 30581216 }
wheels = [
    { url = "https://files.pythonhosted.org/packages/01/c0/c943bc8d2bbd28123ad0f4f1eef62525fa1723e84d136b32965dcb6bad3a/scipy-1.16.0-cp312-cp312-macosx_10_14_x86_64.whl", hash = "sha256:7eb6bd33cef4afb9fa5f1fb25df8feeb1e52d94f21a44f1d17805b41b1da3180", size = 36459071 },
    { url = "https://files.pythonhosted.org/packages/99/0d/270e2e9f1a4db6ffbf84c9a0b648499842046e4e0d9b2275d150711b3aba/scipy-1.16.0-cp312-cp312-macosx_12_0_arm64.whl", hash = "sha256:1dbc8fdba23e4d80394ddfab7a56808e3e6489176d559c6c71935b11a2d59db1", size = 28490500 },
    { url = "https://files.pythonhosted.org/packages/1c/22/01d7ddb07cff937d4326198ec8d10831367a708c3da72dfd9b7ceaf13028/scipy-1.16.0-cp312-cp312-macosx_14_0_arm64.whl", hash = "sha256:7dcf42c380e1e3737b343dec21095c9a9ad3f9cbe06f9c05830b44b1786c9e90", size = 20762345 },
    { url = "https://files.pythonhosted.org/packages/34/7f/87fd69856569ccdd2a5873fe5d7b5bbf2ad9289d7311d6a3605ebde3a94b/scipy-1.16.0-cp312-cp312-macosx_14_0_x86_64.whl", hash = "sha256:26ec28675f4a9d41587266084c626b02899db373717d9312fa96ab17ca1ae94d", size = 23418563 },
    { url = "https://files.pythonhosted.org/packages/f6/f1/e4f4324fef7f54160ab749efbab6a4bf43678a9eb2e9817ed71a0a2fd8de/scipy-1.16.0-cp312-cp312-manylinux2014_aarch64.manylinux_2_17_aarch64.whl", hash = "sha256:952358b7e58bd3197cfbd2f2f2ba829f258404bdf5db59514b515a8fe7a36c52", size = 33203951 },
    { url = "https://files.pythonhosted.org/packages/6d/f0/b6ac354a956384fd8abee2debbb624648125b298f2c4a7b4f0d6248048a5/scipy-1.16.0-cp312-cp312-manylinux2014_x86_64.manylinux_2_17_x86_64.whl", hash = "sha256:03931b4e870c6fef5b5c0970d52c9f6ddd8c8d3e934a98f09308377eba6f3824", size = 35070225 },
    { url = "https://files.pythonhosted.org/packages/e5/73/5cbe4a3fd4bc3e2d67ffad02c88b83edc88f381b73ab982f48f3df1a7790/scipy-1.16.0-cp312-cp312-musllinux_1_2_aarch64.whl", hash = "sha256:512c4f4f85912767c351a0306824ccca6fd91307a9f4318efe8fdbd9d30562ef", size = 35389070 },
    { url = "https://files.pythonhosted.org/packages/86/e8/a60da80ab9ed68b31ea5a9c6dfd3c2f199347429f229bf7f939a90d96383/scipy-1.16.0-cp312-cp312-musllinux_1_2_x86_64.whl", hash = "sha256:e69f798847e9add03d512eaf5081a9a5c9a98757d12e52e6186ed9681247a1ac", size = 37825287 },
    { url = "https://files.pythonhosted.org/packages/ea/b5/29fece1a74c6a94247f8a6fb93f5b28b533338e9c34fdcc9cfe7a939a767/scipy-1.16.0-cp312-cp312-win_amd64.whl", hash = "sha256:adf9b1999323ba335adc5d1dc7add4781cb5a4b0ef1e98b79768c05c796c4e49", size = 38431929 },
]

[[package]]
name = "sentence-transformers"
version = "4.1.0"
source = { registry = "https://pypi.org/simple" }
dependencies = [
    { name = "huggingface-hub" },
    { name = "pillow" },
    { name = "scikit-learn" },
    { name = "scipy" },
    { name = "torch" },
    { name = "tqdm" },
    { name = "transformers" },
    { name = "typing-extensions" },
]
sdist = { url = "https://files.pythonhosted.org/packages/73/84/b30d1b29ff58cfdff423e36a50efd622c8e31d7039b1a0d5e72066620da1/sentence_transformers-4.1.0.tar.gz", hash = "sha256:f125ffd1c727533e0eca5d4567de72f84728de8f7482834de442fd90c2c3d50b", size = 272420 }
wheels = [
    { url = "https://files.pythonhosted.org/packages/45/2d/1151b371f28caae565ad384fdc38198f1165571870217aedda230b9d7497/sentence_transformers-4.1.0-py3-none-any.whl", hash = "sha256:382a7f6be1244a100ce40495fb7523dbe8d71b3c10b299f81e6b735092b3b8ca", size = 345695 },
]

[[package]]
name = "setuptools"
version = "80.9.0"
source = { registry = "https://pypi.org/simple" }
sdist = { url = "https://files.pythonhosted.org/packages/18/5d/3bf57dcd21979b887f014ea83c24ae194cfcd12b9e0fda66b957c69d1fca/setuptools-80.9.0.tar.gz", hash = "sha256:f36b47402ecde768dbfafc46e8e4207b4360c654f1f3bb84475f0a28628fb19c", size = 1319958 }
wheels = [
    { url = "https://files.pythonhosted.org/packages/a3/dc/17031897dae0efacfea57dfd3a82fdd2a2aeb58e0ff71b77b87e44edc772/setuptools-80.9.0-py3-none-any.whl", hash = "sha256:062d34222ad13e0cc312a4c02d73f059e86a4acbfbdea8f8f76b28c99f306922", size = 1201486 },
]

[[package]]
name = "shellingham"
version = "1.5.4"
source = { registry = "https://pypi.org/simple" }
sdist = { url = "https://files.pythonhosted.org/packages/58/15/8b3609fd3830ef7b27b655beb4b4e9c62313a4e8da8c676e142cc210d58e/shellingham-1.5.4.tar.gz", hash = "sha256:8dbca0739d487e5bd35ab3ca4b36e11c4078f3a234bfce294b0a0291363404de", size = 10310 }
wheels = [
    { url = "https://files.pythonhosted.org/packages/e0/f9/0595336914c5619e5f28a1fb793285925a8cd4b432c9da0a987836c7f822/shellingham-1.5.4-py2.py3-none-any.whl", hash = "sha256:7ecfff8f2fd72616f7481040475a65b2bf8af90a56c89140852d1120324e8686", size = 9755 },
]

[[package]]
name = "six"
version = "1.17.0"
source = { registry = "https://pypi.org/simple" }
sdist = { url = "https://files.pythonhosted.org/packages/94/e7/b2c673351809dca68a0e064b6af791aa332cf192da575fd474ed7d6f16a2/six-1.17.0.tar.gz", hash = "sha256:ff70335d468e7eb6ec65b95b99d3a2836546063f63acc5171de367e834932a81", size = 34031 }
wheels = [
    { url = "https://files.pythonhosted.org/packages/b7/ce/149a00dd41f10bc29e5921b496af8b574d8413afcd5e30dfa0ed46c2cc5e/six-1.17.0-py2.py3-none-any.whl", hash = "sha256:4721f391ed90541fddacab5acf947aa0d3dc7d27b2e1e8eda2be8970586c3274", size = 11050 },
]

[[package]]
name = "sniffio"
version = "1.3.1"
source = { registry = "https://pypi.org/simple" }
sdist = { url = "https://files.pythonhosted.org/packages/a2/87/a6771e1546d97e7e041b6ae58d80074f81b7d5121207425c964ddf5cfdbd/sniffio-1.3.1.tar.gz", hash = "sha256:f4324edc670a0f49750a81b895f35c3adb843cca46f0530f79fc1babb23789dc", size = 20372 }
wheels = [
    { url = "https://files.pythonhosted.org/packages/e9/44/75a9c9421471a6c4805dbf2356f7c181a29c1879239abab1ea2cc8f38b40/sniffio-1.3.1-py3-none-any.whl", hash = "sha256:2f6da418d1f1e0fddd844478f41680e794e6051915791a034ff65e5f100525a2", size = 10235 },
]

[[package]]
name = "sqlalchemy"
version = "2.0.41"
source = { registry = "https://pypi.org/simple" }
dependencies = [
    { name = "greenlet", marker = "platform_machine == 'AMD64' or platform_machine == 'WIN32' or platform_machine == 'aarch64' or platform_machine == 'amd64' or platform_machine == 'ppc64le' or platform_machine == 'win32' or platform_machine == 'x86_64'" },
    { name = "typing-extensions" },
]
sdist = { url = "https://files.pythonhosted.org/packages/63/66/45b165c595ec89aa7dcc2c1cd222ab269bc753f1fc7a1e68f8481bd957bf/sqlalchemy-2.0.41.tar.gz", hash = "sha256:edba70118c4be3c2b1f90754d308d0b79c6fe2c0fdc52d8ddf603916f83f4db9", size = 9689424 }
wheels = [
    { url = "https://files.pythonhosted.org/packages/3e/2a/f1f4e068b371154740dd10fb81afb5240d5af4aa0087b88d8b308b5429c2/sqlalchemy-2.0.41-cp312-cp312-macosx_10_13_x86_64.whl", hash = "sha256:81f413674d85cfd0dfcd6512e10e0f33c19c21860342a4890c3a2b59479929f9", size = 2119645 },
    { url = "https://files.pythonhosted.org/packages/9b/e8/c664a7e73d36fbfc4730f8cf2bf930444ea87270f2825efbe17bf808b998/sqlalchemy-2.0.41-cp312-cp312-macosx_11_0_arm64.whl", hash = "sha256:598d9ebc1e796431bbd068e41e4de4dc34312b7aa3292571bb3674a0cb415dd1", size = 2107399 },
    { url = "https://files.pythonhosted.org/packages/5c/78/8a9cf6c5e7135540cb682128d091d6afa1b9e48bd049b0d691bf54114f70/sqlalchemy-2.0.41-cp312-cp312-manylinux_2_17_aarch64.manylinux2014_aarch64.whl", hash = "sha256:a104c5694dfd2d864a6f91b0956eb5d5883234119cb40010115fd45a16da5e70", size = 3293269 },
    { url = "https://files.pythonhosted.org/packages/3c/35/f74add3978c20de6323fb11cb5162702670cc7a9420033befb43d8d5b7a4/sqlalchemy-2.0.41-cp312-cp312-manylinux_2_17_x86_64.manylinux2014_x86_64.whl", hash = "sha256:6145afea51ff0af7f2564a05fa95eb46f542919e6523729663a5d285ecb3cf5e", size = 3303364 },
    { url = "https://files.pythonhosted.org/packages/6a/d4/c990f37f52c3f7748ebe98883e2a0f7d038108c2c5a82468d1ff3eec50b7/sqlalchemy-2.0.41-cp312-cp312-musllinux_1_2_aarch64.whl", hash = "sha256:b46fa6eae1cd1c20e6e6f44e19984d438b6b2d8616d21d783d150df714f44078", size = 3229072 },
    { url = "https://files.pythonhosted.org/packages/15/69/cab11fecc7eb64bc561011be2bd03d065b762d87add52a4ca0aca2e12904/sqlalchemy-2.0.41-cp312-cp312-musllinux_1_2_x86_64.whl", hash = "sha256:41836fe661cc98abfae476e14ba1906220f92c4e528771a8a3ae6a151242d2ae", size = 3268074 },
    { url = "https://files.pythonhosted.org/packages/5c/ca/0c19ec16858585d37767b167fc9602593f98998a68a798450558239fb04a/sqlalchemy-2.0.41-cp312-cp312-win32.whl", hash = "sha256:a8808d5cf866c781150d36a3c8eb3adccfa41a8105d031bf27e92c251e3969d6", size = 2084514 },
    { url = "https://files.pythonhosted.org/packages/7f/23/4c2833d78ff3010a4e17f984c734f52b531a8c9060a50429c9d4b0211be6/sqlalchemy-2.0.41-cp312-cp312-win_amd64.whl", hash = "sha256:5b14e97886199c1f52c14629c11d90c11fbb09e9334fa7bb5f6d068d9ced0ce0", size = 2111557 },
    { url = "https://files.pythonhosted.org/packages/1c/fc/9ba22f01b5cdacc8f5ed0d22304718d2c758fce3fd49a5372b886a86f37c/sqlalchemy-2.0.41-py3-none-any.whl", hash = "sha256:57df5dc6fdb5ed1a88a1ed2195fd31927e705cad62dedd86b46972752a80f576", size = 1911224 },
]

[[package]]
name = "sse-starlette"
version = "2.3.6"
source = { registry = "https://pypi.org/simple" }
dependencies = [
    { name = "anyio" },
]
sdist = { url = "https://files.pythonhosted.org/packages/8c/f4/989bc70cb8091eda43a9034ef969b25145291f3601703b82766e5172dfed/sse_starlette-2.3.6.tar.gz", hash = "sha256:0382336f7d4ec30160cf9ca0518962905e1b69b72d6c1c995131e0a703b436e3", size = 18284 }
wheels = [
    { url = "https://files.pythonhosted.org/packages/81/05/78850ac6e79af5b9508f8841b0f26aa9fd329a1ba00bf65453c2d312bcc8/sse_starlette-2.3.6-py3-none-any.whl", hash = "sha256:d49a8285b182f6e2228e2609c350398b2ca2c36216c2675d875f81e93548f760", size = 10606 },
]

[[package]]
name = "starlette"
version = "0.46.2"
source = { registry = "https://pypi.org/simple" }
dependencies = [
    { name = "anyio" },
]
sdist = { url = "https://files.pythonhosted.org/packages/ce/20/08dfcd9c983f6a6f4a1000d934b9e6d626cff8d2eeb77a89a68eef20a2b7/starlette-0.46.2.tar.gz", hash = "sha256:7f7361f34eed179294600af672f565727419830b54b7b084efe44bb82d2fccd5", size = 2580846 }
wheels = [
    { url = "https://files.pythonhosted.org/packages/8b/0c/9d30a4ebeb6db2b25a841afbb80f6ef9a854fc3b41be131d249a977b4959/starlette-0.46.2-py3-none-any.whl", hash = "sha256:595633ce89f8ffa71a015caed34a5b2dc1c0cdb3f0f1fbd1e69339cf2abeec35", size = 72037 },
]

[[package]]
name = "structlog"
version = "25.4.0"
source = { registry = "https://pypi.org/simple" }
sdist = { url = "https://files.pythonhosted.org/packages/79/b9/6e672db4fec07349e7a8a8172c1a6ae235c58679ca29c3f86a61b5e59ff3/structlog-25.4.0.tar.gz", hash = "sha256:186cd1b0a8ae762e29417095664adf1d6a31702160a46dacb7796ea82f7409e4", size = 1369138 }
wheels = [
    { url = "https://files.pythonhosted.org/packages/a0/4a/97ee6973e3a73c74c8120d59829c3861ea52210667ec3e7a16045c62b64d/structlog-25.4.0-py3-none-any.whl", hash = "sha256:fe809ff5c27e557d14e613f45ca441aabda051d119ee5a0102aaba6ce40eed2c", size = 68720 },
]

[[package]]
name = "sympy"
version = "1.14.0"
source = { registry = "https://pypi.org/simple" }
dependencies = [
    { name = "mpmath" },
]
sdist = { url = "https://files.pythonhosted.org/packages/83/d3/803453b36afefb7c2bb238361cd4ae6125a569b4db67cd9e79846ba2d68c/sympy-1.14.0.tar.gz", hash = "sha256:d3d3fe8df1e5a0b42f0e7bdf50541697dbe7d23746e894990c030e2b05e72517", size = 7793921 }
wheels = [
    { url = "https://files.pythonhosted.org/packages/a2/09/77d55d46fd61b4a135c444fc97158ef34a095e5681d0a6c10b75bf356191/sympy-1.14.0-py3-none-any.whl", hash = "sha256:e091cc3e99d2141a0ba2847328f5479b05d94a6635cb96148ccb3f34671bd8f5", size = 6299353 },
]

[[package]]
name = "tenacity"
version = "9.1.2"
source = { registry = "https://pypi.org/simple" }
sdist = { url = "https://files.pythonhosted.org/packages/0a/d4/2b0cd0fe285e14b36db076e78c93766ff1d529d70408bd1d2a5a84f1d929/tenacity-9.1.2.tar.gz", hash = "sha256:1169d376c297e7de388d18b4481760d478b0e99a777cad3a9c86e556f4b697cb", size = 48036 }
wheels = [
    { url = "https://files.pythonhosted.org/packages/e5/30/643397144bfbfec6f6ef821f36f33e57d35946c44a2352d3c9f0ae847619/tenacity-9.1.2-py3-none-any.whl", hash = "sha256:f77bf36710d8b73a50b2dd155c97b870017ad21afe6ab300326b0371b3b05138", size = 28248 },
]

[[package]]
name = "testcontainers"
version = "4.10.0"
source = { registry = "https://pypi.org/simple" }
dependencies = [
    { name = "docker" },
    { name = "python-dotenv" },
    { name = "typing-extensions" },
    { name = "urllib3" },
    { name = "wrapt" },
]
sdist = { url = "https://files.pythonhosted.org/packages/a1/49/9c618aff1c50121d183cdfbc3a4a5cf2727a2cde1893efe6ca55c7009196/testcontainers-4.10.0.tar.gz", hash = "sha256:03f85c3e505d8b4edeb192c72a961cebbcba0dd94344ae778b4a159cb6dcf8d3", size = 63327 }
wheels = [
    { url = "https://files.pythonhosted.org/packages/1c/0a/824b0c1ecf224802125279c3effff2e25ed785ed046e67da6e53d928de4c/testcontainers-4.10.0-py3-none-any.whl", hash = "sha256:31ed1a81238c7e131a2a29df6db8f23717d892b592fa5a1977fd0dcd0c23fc23", size = 107414 },
]

[[package]]
name = "threadpoolctl"
version = "3.6.0"
source = { registry = "https://pypi.org/simple" }
sdist = { url = "https://files.pythonhosted.org/packages/b7/4d/08c89e34946fce2aec4fbb45c9016efd5f4d7f24af8e5d93296e935631d8/threadpoolctl-3.6.0.tar.gz", hash = "sha256:8ab8b4aa3491d812b623328249fab5302a68d2d71745c8a4c719a2fcaba9f44e", size = 21274 }
wheels = [
    { url = "https://files.pythonhosted.org/packages/32/d5/f9a850d79b0851d1d4ef6456097579a9005b31fea68726a4ae5f2d82ddd9/threadpoolctl-3.6.0-py3-none-any.whl", hash = "sha256:43a0b8fd5a2928500110039e43a5eed8480b918967083ea48dc3ab9f13c4a7fb", size = 18638 },
]

[[package]]
name = "tiktoken"
version = "0.9.0"
source = { registry = "https://pypi.org/simple" }
dependencies = [
    { name = "regex" },
    { name = "requests" },
]
sdist = { url = "https://files.pythonhosted.org/packages/ea/cf/756fedf6981e82897f2d570dd25fa597eb3f4459068ae0572d7e888cfd6f/tiktoken-0.9.0.tar.gz", hash = "sha256:d02a5ca6a938e0490e1ff957bc48c8b078c88cb83977be1625b1fd8aac792c5d", size = 35991 }
wheels = [
    { url = "https://files.pythonhosted.org/packages/cf/e5/21ff33ecfa2101c1bb0f9b6df750553bd873b7fb532ce2cb276ff40b197f/tiktoken-0.9.0-cp312-cp312-macosx_10_13_x86_64.whl", hash = "sha256:e88f121c1c22b726649ce67c089b90ddda8b9662545a8aeb03cfef15967ddd03", size = 1065073 },
    { url = "https://files.pythonhosted.org/packages/8e/03/a95e7b4863ee9ceec1c55983e4cc9558bcfd8f4f80e19c4f8a99642f697d/tiktoken-0.9.0-cp312-cp312-macosx_11_0_arm64.whl", hash = "sha256:a6600660f2f72369acb13a57fb3e212434ed38b045fd8cc6cdd74947b4b5d210", size = 1008075 },
    { url = "https://files.pythonhosted.org/packages/40/10/1305bb02a561595088235a513ec73e50b32e74364fef4de519da69bc8010/tiktoken-0.9.0-cp312-cp312-manylinux_2_17_aarch64.manylinux2014_aarch64.whl", hash = "sha256:95e811743b5dfa74f4b227927ed86cbc57cad4df859cb3b643be797914e41794", size = 1140754 },
    { url = "https://files.pythonhosted.org/packages/1b/40/da42522018ca496432ffd02793c3a72a739ac04c3794a4914570c9bb2925/tiktoken-0.9.0-cp312-cp312-manylinux_2_17_x86_64.manylinux2014_x86_64.whl", hash = "sha256:99376e1370d59bcf6935c933cb9ba64adc29033b7e73f5f7569f3aad86552b22", size = 1196678 },
    { url = "https://files.pythonhosted.org/packages/5c/41/1e59dddaae270ba20187ceb8aa52c75b24ffc09f547233991d5fd822838b/tiktoken-0.9.0-cp312-cp312-musllinux_1_2_x86_64.whl", hash = "sha256:badb947c32739fb6ddde173e14885fb3de4d32ab9d8c591cbd013c22b4c31dd2", size = 1259283 },
    { url = "https://files.pythonhosted.org/packages/5b/64/b16003419a1d7728d0d8c0d56a4c24325e7b10a21a9dd1fc0f7115c02f0a/tiktoken-0.9.0-cp312-cp312-win_amd64.whl", hash = "sha256:5a62d7a25225bafed786a524c1b9f0910a1128f4232615bf3f8257a73aaa3b16", size = 894897 },
]

[[package]]
name = "tokenizers"
version = "0.21.2"
source = { registry = "https://pypi.org/simple" }
dependencies = [
    { name = "huggingface-hub" },
]
sdist = { url = "https://files.pythonhosted.org/packages/ab/2d/b0fce2b8201635f60e8c95990080f58461cc9ca3d5026de2e900f38a7f21/tokenizers-0.21.2.tar.gz", hash = "sha256:fdc7cffde3e2113ba0e6cc7318c40e3438a4d74bbc62bf04bcc63bdfb082ac77", size = 351545 }
wheels = [
    { url = "https://files.pythonhosted.org/packages/1d/cc/2936e2d45ceb130a21d929743f1e9897514691bec123203e10837972296f/tokenizers-0.21.2-cp39-abi3-macosx_10_12_x86_64.whl", hash = "sha256:342b5dfb75009f2255ab8dec0041287260fed5ce00c323eb6bab639066fef8ec", size = 2875206 },
    { url = "https://files.pythonhosted.org/packages/6c/e6/33f41f2cc7861faeba8988e7a77601407bf1d9d28fc79c5903f8f77df587/tokenizers-0.21.2-cp39-abi3-macosx_11_0_arm64.whl", hash = "sha256:126df3205d6f3a93fea80c7a8a266a78c1bd8dd2fe043386bafdd7736a23e45f", size = 2732655 },
    { url = "https://files.pythonhosted.org/packages/33/2b/1791eb329c07122a75b01035b1a3aa22ad139f3ce0ece1b059b506d9d9de/tokenizers-0.21.2-cp39-abi3-manylinux_2_17_aarch64.manylinux2014_aarch64.whl", hash = "sha256:4a32cd81be21168bd0d6a0f0962d60177c447a1aa1b1e48fa6ec9fc728ee0b12", size = 3019202 },
    { url = "https://files.pythonhosted.org/packages/05/15/fd2d8104faa9f86ac68748e6f7ece0b5eb7983c7efc3a2c197cb98c99030/tokenizers-0.21.2-cp39-abi3-manylinux_2_17_armv7l.manylinux2014_armv7l.whl", hash = "sha256:8bd8999538c405133c2ab999b83b17c08b7fc1b48c1ada2469964605a709ef91", size = 2934539 },
    { url = "https://files.pythonhosted.org/packages/a5/2e/53e8fd053e1f3ffbe579ca5f9546f35ac67cf0039ed357ad7ec57f5f5af0/tokenizers-0.21.2-cp39-abi3-manylinux_2_17_i686.manylinux2014_i686.whl", hash = "sha256:5e9944e61239b083a41cf8fc42802f855e1dca0f499196df37a8ce219abac6eb", size = 3248665 },
    { url = "https://files.pythonhosted.org/packages/00/15/79713359f4037aa8f4d1f06ffca35312ac83629da062670e8830917e2153/tokenizers-0.21.2-cp39-abi3-manylinux_2_17_ppc64le.manylinux2014_ppc64le.whl", hash = "sha256:514cd43045c5d546f01142ff9c79a96ea69e4b5cda09e3027708cb2e6d5762ab", size = 3451305 },
    { url = "https://files.pythonhosted.org/packages/38/5f/959f3a8756fc9396aeb704292777b84f02a5c6f25c3fc3ba7530db5feb2c/tokenizers-0.21.2-cp39-abi3-manylinux_2_17_s390x.manylinux2014_s390x.whl", hash = "sha256:b1b9405822527ec1e0f7d8d2fdb287a5730c3a6518189c968254a8441b21faae", size = 3214757 },
    { url = "https://files.pythonhosted.org/packages/c5/74/f41a432a0733f61f3d21b288de6dfa78f7acff309c6f0f323b2833e9189f/tokenizers-0.21.2-cp39-abi3-manylinux_2_17_x86_64.manylinux2014_x86_64.whl", hash = "sha256:fed9a4d51c395103ad24f8e7eb976811c57fbec2af9f133df471afcd922e5020", size = 3121887 },
    { url = "https://files.pythonhosted.org/packages/3c/6a/bc220a11a17e5d07b0dfb3b5c628621d4dcc084bccd27cfaead659963016/tokenizers-0.21.2-cp39-abi3-musllinux_1_2_aarch64.whl", hash = "sha256:2c41862df3d873665ec78b6be36fcc30a26e3d4902e9dd8608ed61d49a48bc19", size = 9091965 },
    { url = "https://files.pythonhosted.org/packages/6c/bd/ac386d79c4ef20dc6f39c4706640c24823dca7ebb6f703bfe6b5f0292d88/tokenizers-0.21.2-cp39-abi3-musllinux_1_2_armv7l.whl", hash = "sha256:ed21dc7e624e4220e21758b2e62893be7101453525e3d23264081c9ef9a6d00d", size = 9053372 },
    { url = "https://files.pythonhosted.org/packages/63/7b/5440bf203b2a5358f074408f7f9c42884849cd9972879e10ee6b7a8c3b3d/tokenizers-0.21.2-cp39-abi3-musllinux_1_2_i686.whl", hash = "sha256:0e73770507e65a0e0e2a1affd6b03c36e3bc4377bd10c9ccf51a82c77c0fe365", size = 9298632 },
    { url = "https://files.pythonhosted.org/packages/a4/d2/faa1acac3f96a7427866e94ed4289949b2524f0c1878512516567d80563c/tokenizers-0.21.2-cp39-abi3-musllinux_1_2_x86_64.whl", hash = "sha256:106746e8aa9014a12109e58d540ad5465b4c183768ea96c03cbc24c44d329958", size = 9470074 },
    { url = "https://files.pythonhosted.org/packages/d8/a5/896e1ef0707212745ae9f37e84c7d50269411aef2e9ccd0de63623feecdf/tokenizers-0.21.2-cp39-abi3-win32.whl", hash = "sha256:cabda5a6d15d620b6dfe711e1af52205266d05b379ea85a8a301b3593c60e962", size = 2330115 },
    { url = "https://files.pythonhosted.org/packages/13/c3/cc2755ee10be859c4338c962a35b9a663788c0c0b50c0bdd8078fb6870cf/tokenizers-0.21.2-cp39-abi3-win_amd64.whl", hash = "sha256:58747bb898acdb1007f37a7bbe614346e98dc28708ffb66a3fd50ce169ac6c98", size = 2509918 },
]

[[package]]
name = "torch"
version = "2.7.1"
source = { registry = "https://pypi.org/simple" }
dependencies = [
    { name = "filelock" },
    { name = "fsspec" },
    { name = "jinja2" },
    { name = "networkx" },
    { name = "nvidia-cublas-cu12", marker = "platform_machine == 'x86_64' and sys_platform == 'linux'" },
    { name = "nvidia-cuda-cupti-cu12", marker = "platform_machine == 'x86_64' and sys_platform == 'linux'" },
    { name = "nvidia-cuda-nvrtc-cu12", marker = "platform_machine == 'x86_64' and sys_platform == 'linux'" },
    { name = "nvidia-cuda-runtime-cu12", marker = "platform_machine == 'x86_64' and sys_platform == 'linux'" },
    { name = "nvidia-cudnn-cu12", marker = "platform_machine == 'x86_64' and sys_platform == 'linux'" },
    { name = "nvidia-cufft-cu12", marker = "platform_machine == 'x86_64' and sys_platform == 'linux'" },
    { name = "nvidia-cufile-cu12", marker = "platform_machine == 'x86_64' and sys_platform == 'linux'" },
    { name = "nvidia-curand-cu12", marker = "platform_machine == 'x86_64' and sys_platform == 'linux'" },
    { name = "nvidia-cusolver-cu12", marker = "platform_machine == 'x86_64' and sys_platform == 'linux'" },
    { name = "nvidia-cusparse-cu12", marker = "platform_machine == 'x86_64' and sys_platform == 'linux'" },
    { name = "nvidia-cusparselt-cu12", marker = "platform_machine == 'x86_64' and sys_platform == 'linux'" },
    { name = "nvidia-nccl-cu12", marker = "platform_machine == 'x86_64' and sys_platform == 'linux'" },
    { name = "nvidia-nvjitlink-cu12", marker = "platform_machine == 'x86_64' and sys_platform == 'linux'" },
    { name = "nvidia-nvtx-cu12", marker = "platform_machine == 'x86_64' and sys_platform == 'linux'" },
    { name = "setuptools" },
    { name = "sympy" },
    { name = "triton", marker = "platform_machine == 'x86_64' and sys_platform == 'linux'" },
    { name = "typing-extensions" },
]
wheels = [
    { url = "https://files.pythonhosted.org/packages/87/93/fb505a5022a2e908d81fe9a5e0aa84c86c0d5f408173be71c6018836f34e/torch-2.7.1-cp312-cp312-manylinux_2_28_aarch64.whl", hash = "sha256:27ea1e518df4c9de73af7e8a720770f3628e7f667280bce2be7a16292697e3fa", size = 98948276 },
    { url = "https://files.pythonhosted.org/packages/56/7e/67c3fe2b8c33f40af06326a3d6ae7776b3e3a01daa8f71d125d78594d874/torch-2.7.1-cp312-cp312-manylinux_2_28_x86_64.whl", hash = "sha256:c33360cfc2edd976c2633b3b66c769bdcbbf0e0b6550606d188431c81e7dd1fc", size = 821025792 },
    { url = "https://files.pythonhosted.org/packages/a1/37/a37495502bc7a23bf34f89584fa5a78e25bae7b8da513bc1b8f97afb7009/torch-2.7.1-cp312-cp312-win_amd64.whl", hash = "sha256:d8bf6e1856ddd1807e79dc57e54d3335f2b62e6f316ed13ed3ecfe1fc1df3d8b", size = 216050349 },
    { url = "https://files.pythonhosted.org/packages/3a/60/04b77281c730bb13460628e518c52721257814ac6c298acd25757f6a175c/torch-2.7.1-cp312-none-macosx_11_0_arm64.whl", hash = "sha256:787687087412c4bd68d315e39bc1223f08aae1d16a9e9771d95eabbb04ae98fb", size = 68645146 },
]

[[package]]
name = "tqdm"
version = "4.67.1"
source = { registry = "https://pypi.org/simple" }
dependencies = [
    { name = "colorama", marker = "sys_platform == 'win32'" },
]
sdist = { url = "https://files.pythonhosted.org/packages/a8/4b/29b4ef32e036bb34e4ab51796dd745cdba7ed47ad142a9f4a1eb8e0c744d/tqdm-4.67.1.tar.gz", hash = "sha256:f8aef9c52c08c13a65f30ea34f4e5aac3fd1a34959879d7e59e63027286627f2", size = 169737 }
wheels = [
    { url = "https://files.pythonhosted.org/packages/d0/30/dc54f88dd4a2b5dc8a0279bdd7270e735851848b762aeb1c1184ed1f6b14/tqdm-4.67.1-py3-none-any.whl", hash = "sha256:26445eca388f82e72884e0d580d5464cd801a3ea01e63e5601bdff9ba6a48de2", size = 78540 },
]

[[package]]
name = "transformers"
version = "4.50.3"
source = { registry = "https://pypi.org/simple" }
dependencies = [
    { name = "filelock" },
    { name = "huggingface-hub" },
    { name = "numpy" },
    { name = "packaging" },
    { name = "pyyaml" },
    { name = "regex" },
    { name = "requests" },
    { name = "safetensors" },
    { name = "tokenizers" },
    { name = "tqdm" },
]
sdist = { url = "https://files.pythonhosted.org/packages/c0/29/37877123d6633a188997d75dc17d6f526745d63361794348ce748db23d49/transformers-4.50.3.tar.gz", hash = "sha256:1d795d24925e615a8e63687d077e4f7348c2702eb87032286eaa76d83cdc684f", size = 8774363 }
wheels = [
    { url = "https://files.pythonhosted.org/packages/aa/22/733a6fc4a6445d835242f64c490fdd30f4a08d58f2b788613de3f9170692/transformers-4.50.3-py3-none-any.whl", hash = "sha256:6111610a43dec24ef32c3df0632c6b25b07d9711c01d9e1077bdd2ff6b14a38c", size = 10180411 },
]

[[package]]
name = "triton"
version = "3.3.1"
source = { registry = "https://pypi.org/simple" }
dependencies = [
    { name = "setuptools" },
]
wheels = [
    { url = "https://files.pythonhosted.org/packages/24/5f/950fb373bf9c01ad4eb5a8cd5eaf32cdf9e238c02f9293557a2129b9c4ac/triton-3.3.1-cp312-cp312-manylinux_2_27_x86_64.manylinux_2_28_x86_64.whl", hash = "sha256:9999e83aba21e1a78c1f36f21bce621b77bcaa530277a50484a7cb4a822f6e43", size = 155669138 },
]

[[package]]
name = "typer"
version = "0.16.0"
source = { registry = "https://pypi.org/simple" }
dependencies = [
    { name = "click" },
    { name = "rich" },
    { name = "shellingham" },
    { name = "typing-extensions" },
]
sdist = { url = "https://files.pythonhosted.org/packages/c5/8c/7d682431efca5fd290017663ea4588bf6f2c6aad085c7f108c5dbc316e70/typer-0.16.0.tar.gz", hash = "sha256:af377ffaee1dbe37ae9440cb4e8f11686ea5ce4e9bae01b84ae7c63b87f1dd3b", size = 102625 }
wheels = [
    { url = "https://files.pythonhosted.org/packages/76/42/3efaf858001d2c2913de7f354563e3a3a2f0decae3efe98427125a8f441e/typer-0.16.0-py3-none-any.whl", hash = "sha256:1f79bed11d4d02d4310e3c1b7ba594183bcedb0ac73b27a9e5f28f6fb5b98855", size = 46317 },
]

[[package]]
name = "typing-extensions"
version = "4.14.0"
source = { registry = "https://pypi.org/simple" }
sdist = { url = "https://files.pythonhosted.org/packages/d1/bc/51647cd02527e87d05cb083ccc402f93e441606ff1f01739a62c8ad09ba5/typing_extensions-4.14.0.tar.gz", hash = "sha256:8676b788e32f02ab42d9e7c61324048ae4c6d844a399eebace3d4979d75ceef4", size = 107423 }
wheels = [
    { url = "https://files.pythonhosted.org/packages/69/e0/552843e0d356fbb5256d21449fa957fa4eff3bbc135a74a691ee70c7c5da/typing_extensions-4.14.0-py3-none-any.whl", hash = "sha256:a1514509136dd0b477638fc68d6a91497af5076466ad0fa6c338e44e359944af", size = 43839 },
]

[[package]]
name = "typing-inspection"
version = "0.4.1"
source = { registry = "https://pypi.org/simple" }
dependencies = [
    { name = "typing-extensions" },
]
sdist = { url = "https://files.pythonhosted.org/packages/f8/b1/0c11f5058406b3af7609f121aaa6b609744687f1d158b3c3a5bf4cc94238/typing_inspection-0.4.1.tar.gz", hash = "sha256:6ae134cc0203c33377d43188d4064e9b357dba58cff3185f22924610e70a9d28", size = 75726 }
wheels = [
    { url = "https://files.pythonhosted.org/packages/17/69/cd203477f944c353c31bade965f880aa1061fd6bf05ded0726ca845b6ff7/typing_inspection-0.4.1-py3-none-any.whl", hash = "sha256:389055682238f53b04f7badcb49b989835495a96700ced5dab2d8feae4b26f51", size = 14552 },
]

[[package]]
name = "tzdata"
version = "2025.2"
source = { registry = "https://pypi.org/simple" }
sdist = { url = "https://files.pythonhosted.org/packages/95/32/1a225d6164441be760d75c2c42e2780dc0873fe382da3e98a2e1e48361e5/tzdata-2025.2.tar.gz", hash = "sha256:b60a638fcc0daffadf82fe0f57e53d06bdec2f36c4df66280ae79bce6bd6f2b9", size = 196380 }
wheels = [
    { url = "https://files.pythonhosted.org/packages/5c/23/c7abc0ca0a1526a0774eca151daeb8de62ec457e77262b66b359c3c7679e/tzdata-2025.2-py2.py3-none-any.whl", hash = "sha256:1a403fada01ff9221ca8044d701868fa132215d84beb92242d9acd2147f667a8", size = 347839 },
]

[[package]]
name = "ujson"
version = "5.10.0"
source = { registry = "https://pypi.org/simple" }
sdist = { url = "https://files.pythonhosted.org/packages/f0/00/3110fd566786bfa542adb7932d62035e0c0ef662a8ff6544b6643b3d6fd7/ujson-5.10.0.tar.gz", hash = "sha256:b3cd8f3c5d8c7738257f1018880444f7b7d9b66232c64649f562d7ba86ad4bc1", size = 7154885 }
wheels = [
    { url = "https://files.pythonhosted.org/packages/e8/a6/fd3f8bbd80842267e2d06c3583279555e8354c5986c952385199d57a5b6c/ujson-5.10.0-cp312-cp312-macosx_10_9_x86_64.whl", hash = "sha256:98ba15d8cbc481ce55695beee9f063189dce91a4b08bc1d03e7f0152cd4bbdd5", size = 55642 },
    { url = "https://files.pythonhosted.org/packages/a8/47/dd03fd2b5ae727e16d5d18919b383959c6d269c7b948a380fdd879518640/ujson-5.10.0-cp312-cp312-macosx_11_0_arm64.whl", hash = "sha256:a9d2edbf1556e4f56e50fab7d8ff993dbad7f54bac68eacdd27a8f55f433578e", size = 51807 },
    { url = "https://files.pythonhosted.org/packages/25/23/079a4cc6fd7e2655a473ed9e776ddbb7144e27f04e8fc484a0fb45fe6f71/ujson-5.10.0-cp312-cp312-manylinux_2_17_aarch64.manylinux2014_aarch64.whl", hash = "sha256:6627029ae4f52d0e1a2451768c2c37c0c814ffc04f796eb36244cf16b8e57043", size = 51972 },
    { url = "https://files.pythonhosted.org/packages/04/81/668707e5f2177791869b624be4c06fb2473bf97ee33296b18d1cf3092af7/ujson-5.10.0-cp312-cp312-manylinux_2_17_x86_64.manylinux2014_x86_64.whl", hash = "sha256:f8ccb77b3e40b151e20519c6ae6d89bfe3f4c14e8e210d910287f778368bb3d1", size = 53686 },
    { url = "https://files.pythonhosted.org/packages/bd/50/056d518a386d80aaf4505ccf3cee1c40d312a46901ed494d5711dd939bc3/ujson-5.10.0-cp312-cp312-manylinux_2_5_i686.manylinux1_i686.manylinux_2_17_i686.manylinux2014_i686.whl", hash = "sha256:f3caf9cd64abfeb11a3b661329085c5e167abbe15256b3b68cb5d914ba7396f3", size = 58591 },
    { url = "https://files.pythonhosted.org/packages/fc/d6/aeaf3e2d6fb1f4cfb6bf25f454d60490ed8146ddc0600fae44bfe7eb5a72/ujson-5.10.0-cp312-cp312-musllinux_1_2_aarch64.whl", hash = "sha256:6e32abdce572e3a8c3d02c886c704a38a1b015a1fb858004e03d20ca7cecbb21", size = 997853 },
    { url = "https://files.pythonhosted.org/packages/f8/d5/1f2a5d2699f447f7d990334ca96e90065ea7f99b142ce96e85f26d7e78e2/ujson-5.10.0-cp312-cp312-musllinux_1_2_i686.whl", hash = "sha256:a65b6af4d903103ee7b6f4f5b85f1bfd0c90ba4eeac6421aae436c9988aa64a2", size = 1140689 },
    { url = "https://files.pythonhosted.org/packages/f2/2c/6990f4ccb41ed93744aaaa3786394bca0875503f97690622f3cafc0adfde/ujson-5.10.0-cp312-cp312-musllinux_1_2_x86_64.whl", hash = "sha256:604a046d966457b6cdcacc5aa2ec5314f0e8c42bae52842c1e6fa02ea4bda42e", size = 1043576 },
    { url = "https://files.pythonhosted.org/packages/14/f5/a2368463dbb09fbdbf6a696062d0c0f62e4ae6fa65f38f829611da2e8fdd/ujson-5.10.0-cp312-cp312-win32.whl", hash = "sha256:6dea1c8b4fc921bf78a8ff00bbd2bfe166345f5536c510671bccececb187c80e", size = 38764 },
    { url = "https://files.pythonhosted.org/packages/59/2d/691f741ffd72b6c84438a93749ac57bf1a3f217ac4b0ea4fd0e96119e118/ujson-5.10.0-cp312-cp312-win_amd64.whl", hash = "sha256:38665e7d8290188b1e0d57d584eb8110951a9591363316dd41cf8686ab1d0abc", size = 42211 },
]

[[package]]
name = "umap-learn"
version = "0.5.7"
source = { registry = "https://pypi.org/simple" }
dependencies = [
    { name = "numba" },
    { name = "numpy" },
    { name = "pynndescent" },
    { name = "scikit-learn" },
    { name = "scipy" },
    { name = "tqdm" },
]
sdist = { url = "https://files.pythonhosted.org/packages/6f/d4/9ed627905f7993349671283b3c5bf2d9f543ef79229fa1c7e01324eb900c/umap-learn-0.5.7.tar.gz", hash = "sha256:b2a97973e4c6ffcebf241100a8de589a4c84126a832ab40f296c6d9fcc5eb19e", size = 92680 }
wheels = [
    { url = "https://files.pythonhosted.org/packages/3c/8f/671c0e1f2572ba625cbcc1faeba9435e00330c3d6962858711445cf1e817/umap_learn-0.5.7-py3-none-any.whl", hash = "sha256:6a7e0be2facfa365a5ed6588447102bdbef32a0ef449535c25c97ea7e680073c", size = 88815 },
]

[[package]]
name = "urllib3"
version = "2.5.0"
source = { registry = "https://pypi.org/simple" }
sdist = { url = "https://files.pythonhosted.org/packages/15/22/9ee70a2574a4f4599c47dd506532914ce044817c7752a79b6a51286319bc/urllib3-2.5.0.tar.gz", hash = "sha256:3fc47733c7e419d4bc3f6b3dc2b4f890bb743906a30d56ba4a5bfa4bbff92760", size = 393185 }
wheels = [
    { url = "https://files.pythonhosted.org/packages/a7/c2/fe1e52489ae3122415c51f387e221dd0773709bad6c6cdaa599e8a2c5185/urllib3-2.5.0-py3-none-any.whl", hash = "sha256:e6b01673c0fa6a13e374b50871808eb3bf7046c4b125b216f6bf1cc604cff0dc", size = 129795 },
]

[[package]]
name = "uuid7"
version = "0.1.0"
source = { registry = "https://pypi.org/simple" }
sdist = { url = "https://files.pythonhosted.org/packages/5c/19/7472bd526591e2192926247109dbf78692e709d3e56775792fec877a7720/uuid7-0.1.0.tar.gz", hash = "sha256:8c57aa32ee7456d3cc68c95c4530bc571646defac01895cfc73545449894a63c", size = 14052 }
wheels = [
    { url = "https://files.pythonhosted.org/packages/b5/77/8852f89a91453956582a85024d80ad96f30a41fed4c2b3dce0c9f12ecc7e/uuid7-0.1.0-py2.py3-none-any.whl", hash = "sha256:5e259bb63c8cb4aded5927ff41b444a80d0c7124e8a0ced7cf44efa1f5cccf61", size = 7477 },
]

[[package]]
name = "uvicorn"
version = "0.34.3"
source = { registry = "https://pypi.org/simple" }
dependencies = [
    { name = "click" },
    { name = "h11" },
]
sdist = { url = "https://files.pythonhosted.org/packages/de/ad/713be230bcda622eaa35c28f0d328c3675c371238470abdea52417f17a8e/uvicorn-0.34.3.tar.gz", hash = "sha256:35919a9a979d7a59334b6b10e05d77c1d0d574c50e0fc98b8b1a0f165708b55a", size = 76631 }
wheels = [
    { url = "https://files.pythonhosted.org/packages/6d/0d/8adfeaa62945f90d19ddc461c55f4a50c258af7662d34b6a3d5d1f8646f6/uvicorn-0.34.3-py3-none-any.whl", hash = "sha256:16246631db62bdfbf069b0645177d6e8a77ba950cfedbfd093acef9444e4d885", size = 62431 },
]

[package.optional-dependencies]
standard = [
    { name = "colorama", marker = "sys_platform == 'win32'" },
    { name = "httptools" },
    { name = "python-dotenv" },
    { name = "pyyaml" },
    { name = "uvloop", marker = "platform_python_implementation != 'PyPy' and sys_platform != 'cygwin' and sys_platform != 'win32'" },
    { name = "watchfiles" },
    { name = "websockets" },
]

[[package]]
name = "uvloop"
version = "0.21.0"
source = { registry = "https://pypi.org/simple" }
sdist = { url = "https://files.pythonhosted.org/packages/af/c0/854216d09d33c543f12a44b393c402e89a920b1a0a7dc634c42de91b9cf6/uvloop-0.21.0.tar.gz", hash = "sha256:3bf12b0fda68447806a7ad847bfa591613177275d35b6724b1ee573faa3704e3", size = 2492741 }
wheels = [
    { url = "https://files.pythonhosted.org/packages/8c/4c/03f93178830dc7ce8b4cdee1d36770d2f5ebb6f3d37d354e061eefc73545/uvloop-0.21.0-cp312-cp312-macosx_10_13_universal2.whl", hash = "sha256:359ec2c888397b9e592a889c4d72ba3d6befba8b2bb01743f72fffbde663b59c", size = 1471284 },
    { url = "https://files.pythonhosted.org/packages/43/3e/92c03f4d05e50f09251bd8b2b2b584a2a7f8fe600008bcc4523337abe676/uvloop-0.21.0-cp312-cp312-macosx_10_13_x86_64.whl", hash = "sha256:f7089d2dc73179ce5ac255bdf37c236a9f914b264825fdaacaded6990a7fb4c2", size = 821349 },
    { url = "https://files.pythonhosted.org/packages/a6/ef/a02ec5da49909dbbfb1fd205a9a1ac4e88ea92dcae885e7c961847cd51e2/uvloop-0.21.0-cp312-cp312-manylinux_2_17_aarch64.manylinux2014_aarch64.whl", hash = "sha256:baa4dcdbd9ae0a372f2167a207cd98c9f9a1ea1188a8a526431eef2f8116cc8d", size = 4580089 },
    { url = "https://files.pythonhosted.org/packages/06/a7/b4e6a19925c900be9f98bec0a75e6e8f79bb53bdeb891916609ab3958967/uvloop-0.21.0-cp312-cp312-manylinux_2_17_x86_64.manylinux2014_x86_64.whl", hash = "sha256:86975dca1c773a2c9864f4c52c5a55631038e387b47eaf56210f873887b6c8dc", size = 4693770 },
    { url = "https://files.pythonhosted.org/packages/ce/0c/f07435a18a4b94ce6bd0677d8319cd3de61f3a9eeb1e5f8ab4e8b5edfcb3/uvloop-0.21.0-cp312-cp312-musllinux_1_2_aarch64.whl", hash = "sha256:461d9ae6660fbbafedd07559c6a2e57cd553b34b0065b6550685f6653a98c1cb", size = 4451321 },
    { url = "https://files.pythonhosted.org/packages/8f/eb/f7032be105877bcf924709c97b1bf3b90255b4ec251f9340cef912559f28/uvloop-0.21.0-cp312-cp312-musllinux_1_2_x86_64.whl", hash = "sha256:183aef7c8730e54c9a3ee3227464daed66e37ba13040bb3f350bc2ddc040f22f", size = 4659022 },
]

[[package]]
name = "validators"
version = "0.34.0"
source = { registry = "https://pypi.org/simple" }
sdist = { url = "https://files.pythonhosted.org/packages/64/07/91582d69320f6f6daaf2d8072608a4ad8884683d4840e7e4f3a9dbdcc639/validators-0.34.0.tar.gz", hash = "sha256:647fe407b45af9a74d245b943b18e6a816acf4926974278f6dd617778e1e781f", size = 70955 }
wheels = [
    { url = "https://files.pythonhosted.org/packages/6e/78/36828a4d857b25896f9774c875714ba4e9b3bc8a92d2debe3f4df3a83d4f/validators-0.34.0-py3-none-any.whl", hash = "sha256:c804b476e3e6d3786fa07a30073a4ef694e617805eb1946ceee3fe5a9b8b1321", size = 43536 },
]

[[package]]
name = "virtualenv"
version = "20.31.2"
source = { registry = "https://pypi.org/simple" }
dependencies = [
    { name = "distlib" },
    { name = "filelock" },
    { name = "platformdirs" },
]
sdist = { url = "https://files.pythonhosted.org/packages/56/2c/444f465fb2c65f40c3a104fd0c495184c4f2336d65baf398e3c75d72ea94/virtualenv-20.31.2.tar.gz", hash = "sha256:e10c0a9d02835e592521be48b332b6caee6887f332c111aa79a09b9e79efc2af", size = 6076316 }
wheels = [
    { url = "https://files.pythonhosted.org/packages/f3/40/b1c265d4b2b62b58576588510fc4d1fe60a86319c8de99fd8e9fec617d2c/virtualenv-20.31.2-py3-none-any.whl", hash = "sha256:36efd0d9650ee985f0cad72065001e66d49a6f24eb44d98980f630686243cf11", size = 6057982 },
]

[[package]]
name = "watchfiles"
version = "1.1.0"
source = { registry = "https://pypi.org/simple" }
dependencies = [
    { name = "anyio" },
]
sdist = { url = "https://files.pythonhosted.org/packages/2a/9a/d451fcc97d029f5812e898fd30a53fd8c15c7bbd058fd75cfc6beb9bd761/watchfiles-1.1.0.tar.gz", hash = "sha256:693ed7ec72cbfcee399e92c895362b6e66d63dac6b91e2c11ae03d10d503e575", size = 94406 }
wheels = [
    { url = "https://files.pythonhosted.org/packages/f6/b8/858957045a38a4079203a33aaa7d23ea9269ca7761c8a074af3524fbb240/watchfiles-1.1.0-cp312-cp312-macosx_10_12_x86_64.whl", hash = "sha256:9dc001c3e10de4725c749d4c2f2bdc6ae24de5a88a339c4bce32300a31ede179", size = 402339 },
    { url = "https://files.pythonhosted.org/packages/80/28/98b222cca751ba68e88521fabd79a4fab64005fc5976ea49b53fa205d1fa/watchfiles-1.1.0-cp312-cp312-macosx_11_0_arm64.whl", hash = "sha256:d9ba68ec283153dead62cbe81872d28e053745f12335d037de9cbd14bd1877f5", size = 394409 },
    { url = "https://files.pythonhosted.org/packages/86/50/dee79968566c03190677c26f7f47960aff738d32087087bdf63a5473e7df/watchfiles-1.1.0-cp312-cp312-manylinux_2_17_aarch64.manylinux2014_aarch64.whl", hash = "sha256:130fc497b8ee68dce163e4254d9b0356411d1490e868bd8790028bc46c5cc297", size = 450939 },
    { url = "https://files.pythonhosted.org/packages/40/45/a7b56fb129700f3cfe2594a01aa38d033b92a33dddce86c8dfdfc1247b72/watchfiles-1.1.0-cp312-cp312-manylinux_2_17_armv7l.manylinux2014_armv7l.whl", hash = "sha256:50a51a90610d0845a5931a780d8e51d7bd7f309ebc25132ba975aca016b576a0", size = 457270 },
    { url = "https://files.pythonhosted.org/packages/b5/c8/fa5ef9476b1d02dc6b5e258f515fcaaecf559037edf8b6feffcbc097c4b8/watchfiles-1.1.0-cp312-cp312-manylinux_2_17_i686.manylinux2014_i686.whl", hash = "sha256:dc44678a72ac0910bac46fa6a0de6af9ba1355669b3dfaf1ce5f05ca7a74364e", size = 483370 },
    { url = "https://files.pythonhosted.org/packages/98/68/42cfcdd6533ec94f0a7aab83f759ec11280f70b11bfba0b0f885e298f9bd/watchfiles-1.1.0-cp312-cp312-manylinux_2_17_ppc64le.manylinux2014_ppc64le.whl", hash = "sha256:a543492513a93b001975ae283a51f4b67973662a375a403ae82f420d2c7205ee", size = 598654 },
    { url = "https://files.pythonhosted.org/packages/d3/74/b2a1544224118cc28df7e59008a929e711f9c68ce7d554e171b2dc531352/watchfiles-1.1.0-cp312-cp312-manylinux_2_17_s390x.manylinux2014_s390x.whl", hash = "sha256:8ac164e20d17cc285f2b94dc31c384bc3aa3dd5e7490473b3db043dd70fbccfd", size = 478667 },
    { url = "https://files.pythonhosted.org/packages/8c/77/e3362fe308358dc9f8588102481e599c83e1b91c2ae843780a7ded939a35/watchfiles-1.1.0-cp312-cp312-manylinux_2_17_x86_64.manylinux2014_x86_64.whl", hash = "sha256:f7590d5a455321e53857892ab8879dce62d1f4b04748769f5adf2e707afb9d4f", size = 452213 },
    { url = "https://files.pythonhosted.org/packages/6e/17/c8f1a36540c9a1558d4faf08e909399e8133599fa359bf52ec8fcee5be6f/watchfiles-1.1.0-cp312-cp312-musllinux_1_1_aarch64.whl", hash = "sha256:37d3d3f7defb13f62ece99e9be912afe9dd8a0077b7c45ee5a57c74811d581a4", size = 626718 },
    { url = "https://files.pythonhosted.org/packages/26/45/fb599be38b4bd38032643783d7496a26a6f9ae05dea1a42e58229a20ac13/watchfiles-1.1.0-cp312-cp312-musllinux_1_1_x86_64.whl", hash = "sha256:7080c4bb3efd70a07b1cc2df99a7aa51d98685be56be6038c3169199d0a1c69f", size = 623098 },
    { url = "https://files.pythonhosted.org/packages/a1/e7/fdf40e038475498e160cd167333c946e45d8563ae4dd65caf757e9ffe6b4/watchfiles-1.1.0-cp312-cp312-win32.whl", hash = "sha256:cbcf8630ef4afb05dc30107bfa17f16c0896bb30ee48fc24bf64c1f970f3b1fd", size = 279209 },
    { url = "https://files.pythonhosted.org/packages/3f/d3/3ae9d5124ec75143bdf088d436cba39812122edc47709cd2caafeac3266f/watchfiles-1.1.0-cp312-cp312-win_amd64.whl", hash = "sha256:cbd949bdd87567b0ad183d7676feb98136cde5bb9025403794a4c0db28ed3a47", size = 292786 },
    { url = "https://files.pythonhosted.org/packages/26/2f/7dd4fc8b5f2b34b545e19629b4a018bfb1de23b3a496766a2c1165ca890d/watchfiles-1.1.0-cp312-cp312-win_arm64.whl", hash = "sha256:0a7d40b77f07be87c6faa93d0951a0fcd8cbca1ddff60a1b65d741bac6f3a9f6", size = 284343 },
]

[[package]]
name = "weaviate-client"
version = "4.15.3"
source = { registry = "https://pypi.org/simple" }
dependencies = [
    { name = "authlib" },
    { name = "deprecation" },
    { name = "grpcio" },
    { name = "grpcio-health-checking" },
    { name = "grpcio-tools" },
    { name = "httpx" },
    { name = "pydantic" },
    { name = "validators" },
]
sdist = { url = "https://files.pythonhosted.org/packages/96/a3/1c69fd6c7ce176583acd784d35f57e8015c95880a70813f56babe38b00c9/weaviate_client-4.15.3.tar.gz", hash = "sha256:faeff93a4d8baac0a88d9eb42a419689b8f9f79f446e00aa5a7e6f76065ec3fe", size = 663964 }
wheels = [
    { url = "https://files.pythonhosted.org/packages/8f/8e/4c7060dd9a45036d81ef1102217531b5e727f1cc6576fa5dac9ff9b0b971/weaviate_client-4.15.3-py3-none-any.whl", hash = "sha256:28839ce4117f78fc8a48188c33ce694f83b98ad1f71c4c321aaaef202ac79b6b", size = 433729 },
]

[[package]]
name = "websocket-client"
version = "1.8.0"
source = { registry = "https://pypi.org/simple" }
sdist = { url = "https://files.pythonhosted.org/packages/e6/30/fba0d96b4b5fbf5948ed3f4681f7da2f9f64512e1d303f94b4cc174c24a5/websocket_client-1.8.0.tar.gz", hash = "sha256:3239df9f44da632f96012472805d40a23281a991027ce11d2f45a6f24ac4c3da", size = 54648 }
wheels = [
    { url = "https://files.pythonhosted.org/packages/5a/84/44687a29792a70e111c5c477230a72c4b957d88d16141199bf9acb7537a3/websocket_client-1.8.0-py3-none-any.whl", hash = "sha256:17b44cc997f5c498e809b22cdf2d9c7a9e71c02c8cc2b6c56e7c2d1239bfa526", size = 58826 },
]

[[package]]
name = "websockets"
version = "15.0.1"
source = { registry = "https://pypi.org/simple" }
sdist = { url = "https://files.pythonhosted.org/packages/21/e6/26d09fab466b7ca9c7737474c52be4f76a40301b08362eb2dbc19dcc16c1/websockets-15.0.1.tar.gz", hash = "sha256:82544de02076bafba038ce055ee6412d68da13ab47f0c60cab827346de828dee", size = 177016 }
wheels = [
    { url = "https://files.pythonhosted.org/packages/51/6b/4545a0d843594f5d0771e86463606a3988b5a09ca5123136f8a76580dd63/websockets-15.0.1-cp312-cp312-macosx_10_13_universal2.whl", hash = "sha256:3e90baa811a5d73f3ca0bcbf32064d663ed81318ab225ee4f427ad4e26e5aff3", size = 175437 },
    { url = "https://files.pythonhosted.org/packages/f4/71/809a0f5f6a06522af902e0f2ea2757f71ead94610010cf570ab5c98e99ed/websockets-15.0.1-cp312-cp312-macosx_10_13_x86_64.whl", hash = "sha256:592f1a9fe869c778694f0aa806ba0374e97648ab57936f092fd9d87f8bc03665", size = 173096 },
    { url = "https://files.pythonhosted.org/packages/3d/69/1a681dd6f02180916f116894181eab8b2e25b31e484c5d0eae637ec01f7c/websockets-15.0.1-cp312-cp312-macosx_11_0_arm64.whl", hash = "sha256:0701bc3cfcb9164d04a14b149fd74be7347a530ad3bbf15ab2c678a2cd3dd9a2", size = 173332 },
    { url = "https://files.pythonhosted.org/packages/a6/02/0073b3952f5bce97eafbb35757f8d0d54812b6174ed8dd952aa08429bcc3/websockets-15.0.1-cp312-cp312-manylinux_2_17_aarch64.manylinux2014_aarch64.whl", hash = "sha256:e8b56bdcdb4505c8078cb6c7157d9811a85790f2f2b3632c7d1462ab5783d215", size = 183152 },
    { url = "https://files.pythonhosted.org/packages/74/45/c205c8480eafd114b428284840da0b1be9ffd0e4f87338dc95dc6ff961a1/websockets-15.0.1-cp312-cp312-manylinux_2_5_i686.manylinux1_i686.manylinux_2_17_i686.manylinux2014_i686.whl", hash = "sha256:0af68c55afbd5f07986df82831c7bff04846928ea8d1fd7f30052638788bc9b5", size = 182096 },
    { url = "https://files.pythonhosted.org/packages/14/8f/aa61f528fba38578ec553c145857a181384c72b98156f858ca5c8e82d9d3/websockets-15.0.1-cp312-cp312-manylinux_2_5_x86_64.manylinux1_x86_64.manylinux_2_17_x86_64.manylinux2014_x86_64.whl", hash = "sha256:64dee438fed052b52e4f98f76c5790513235efaa1ef7f3f2192c392cd7c91b65", size = 182523 },
    { url = "https://files.pythonhosted.org/packages/ec/6d/0267396610add5bc0d0d3e77f546d4cd287200804fe02323797de77dbce9/websockets-15.0.1-cp312-cp312-musllinux_1_2_aarch64.whl", hash = "sha256:d5f6b181bb38171a8ad1d6aa58a67a6aa9d4b38d0f8c5f496b9e42561dfc62fe", size = 182790 },
    { url = "https://files.pythonhosted.org/packages/02/05/c68c5adbf679cf610ae2f74a9b871ae84564462955d991178f95a1ddb7dd/websockets-15.0.1-cp312-cp312-musllinux_1_2_i686.whl", hash = "sha256:5d54b09eba2bada6011aea5375542a157637b91029687eb4fdb2dab11059c1b4", size = 182165 },
    { url = "https://files.pythonhosted.org/packages/29/93/bb672df7b2f5faac89761cb5fa34f5cec45a4026c383a4b5761c6cea5c16/websockets-15.0.1-cp312-cp312-musllinux_1_2_x86_64.whl", hash = "sha256:3be571a8b5afed347da347bfcf27ba12b069d9d7f42cb8c7028b5e98bbb12597", size = 182160 },
    { url = "https://files.pythonhosted.org/packages/ff/83/de1f7709376dc3ca9b7eeb4b9a07b4526b14876b6d372a4dc62312bebee0/websockets-15.0.1-cp312-cp312-win32.whl", hash = "sha256:c338ffa0520bdb12fbc527265235639fb76e7bc7faafbb93f6ba80d9c06578a9", size = 176395 },
    { url = "https://files.pythonhosted.org/packages/7d/71/abf2ebc3bbfa40f391ce1428c7168fb20582d0ff57019b69ea20fa698043/websockets-15.0.1-cp312-cp312-win_amd64.whl", hash = "sha256:fcd5cf9e305d7b8338754470cf69cf81f420459dbae8a3b40cee57417f4614a7", size = 176841 },
    { url = "https://files.pythonhosted.org/packages/fa/a8/5b41e0da817d64113292ab1f8247140aac61cbf6cfd085d6a0fa77f4984f/websockets-15.0.1-py3-none-any.whl", hash = "sha256:f7a866fbc1e97b5c617ee4116daaa09b722101d4a3c170c787450ba409f9736f", size = 169743 },
]

[[package]]
name = "wrapt"
version = "1.17.2"
source = { registry = "https://pypi.org/simple" }
sdist = { url = "https://files.pythonhosted.org/packages/c3/fc/e91cc220803d7bc4db93fb02facd8461c37364151b8494762cc88b0fbcef/wrapt-1.17.2.tar.gz", hash = "sha256:41388e9d4d1522446fe79d3213196bd9e3b301a336965b9e27ca2788ebd122f3", size = 55531 }
wheels = [
    { url = "https://files.pythonhosted.org/packages/a1/bd/ab55f849fd1f9a58ed7ea47f5559ff09741b25f00c191231f9f059c83949/wrapt-1.17.2-cp312-cp312-macosx_10_13_universal2.whl", hash = "sha256:d5e2439eecc762cd85e7bd37161d4714aa03a33c5ba884e26c81559817ca0925", size = 53799 },
    { url = "https://files.pythonhosted.org/packages/53/18/75ddc64c3f63988f5a1d7e10fb204ffe5762bc663f8023f18ecaf31a332e/wrapt-1.17.2-cp312-cp312-macosx_10_13_x86_64.whl", hash = "sha256:3fc7cb4c1c744f8c05cd5f9438a3caa6ab94ce8344e952d7c45a8ed59dd88392", size = 38821 },
    { url = "https://files.pythonhosted.org/packages/48/2a/97928387d6ed1c1ebbfd4efc4133a0633546bec8481a2dd5ec961313a1c7/wrapt-1.17.2-cp312-cp312-macosx_11_0_arm64.whl", hash = "sha256:8fdbdb757d5390f7c675e558fd3186d590973244fab0c5fe63d373ade3e99d40", size = 38919 },
    { url = "https://files.pythonhosted.org/packages/73/54/3bfe5a1febbbccb7a2f77de47b989c0b85ed3a6a41614b104204a788c20e/wrapt-1.17.2-cp312-cp312-manylinux_2_17_aarch64.manylinux2014_aarch64.whl", hash = "sha256:5bb1d0dbf99411f3d871deb6faa9aabb9d4e744d67dcaaa05399af89d847a91d", size = 88721 },
    { url = "https://files.pythonhosted.org/packages/25/cb/7262bc1b0300b4b64af50c2720ef958c2c1917525238d661c3e9a2b71b7b/wrapt-1.17.2-cp312-cp312-manylinux_2_5_i686.manylinux1_i686.manylinux_2_17_i686.manylinux2014_i686.whl", hash = "sha256:d18a4865f46b8579d44e4fe1e2bcbc6472ad83d98e22a26c963d46e4c125ef0b", size = 80899 },
    { url = "https://files.pythonhosted.org/packages/2a/5a/04cde32b07a7431d4ed0553a76fdb7a61270e78c5fd5a603e190ac389f14/wrapt-1.17.2-cp312-cp312-manylinux_2_5_x86_64.manylinux1_x86_64.manylinux_2_17_x86_64.manylinux2014_x86_64.whl", hash = "sha256:bc570b5f14a79734437cb7b0500376b6b791153314986074486e0b0fa8d71d98", size = 89222 },
    { url = "https://files.pythonhosted.org/packages/09/28/2e45a4f4771fcfb109e244d5dbe54259e970362a311b67a965555ba65026/wrapt-1.17.2-cp312-cp312-musllinux_1_2_aarch64.whl", hash = "sha256:6d9187b01bebc3875bac9b087948a2bccefe464a7d8f627cf6e48b1bbae30f82", size = 86707 },
    { url = "https://files.pythonhosted.org/packages/c6/d2/dcb56bf5f32fcd4bd9aacc77b50a539abdd5b6536872413fd3f428b21bed/wrapt-1.17.2-cp312-cp312-musllinux_1_2_i686.whl", hash = "sha256:9e8659775f1adf02eb1e6f109751268e493c73716ca5761f8acb695e52a756ae", size = 79685 },
    { url = "https://files.pythonhosted.org/packages/80/4e/eb8b353e36711347893f502ce91c770b0b0929f8f0bed2670a6856e667a9/wrapt-1.17.2-cp312-cp312-musllinux_1_2_x86_64.whl", hash = "sha256:e8b2816ebef96d83657b56306152a93909a83f23994f4b30ad4573b00bd11bb9", size = 87567 },
    { url = "https://files.pythonhosted.org/packages/17/27/4fe749a54e7fae6e7146f1c7d914d28ef599dacd4416566c055564080fe2/wrapt-1.17.2-cp312-cp312-win32.whl", hash = "sha256:468090021f391fe0056ad3e807e3d9034e0fd01adcd3bdfba977b6fdf4213ea9", size = 36672 },
    { url = "https://files.pythonhosted.org/packages/15/06/1dbf478ea45c03e78a6a8c4be4fdc3c3bddea5c8de8a93bc971415e47f0f/wrapt-1.17.2-cp312-cp312-win_amd64.whl", hash = "sha256:ec89ed91f2fa8e3f52ae53cd3cf640d6feff92ba90d62236a81e4e563ac0e991", size = 38865 },
    { url = "https://files.pythonhosted.org/packages/2d/82/f56956041adef78f849db6b289b282e72b55ab8045a75abad81898c28d19/wrapt-1.17.2-py3-none-any.whl", hash = "sha256:b18f2d1533a71f069c7f82d524a52599053d4c7166e9dd374ae2136b7f40f7c8", size = 23594 },
]

[[package]]
name = "zipp"
version = "3.23.0"
source = { registry = "https://pypi.org/simple" }
sdist = { url = "https://files.pythonhosted.org/packages/e3/02/0f2892c661036d50ede074e376733dca2ae7c6eb617489437771209d4180/zipp-3.23.0.tar.gz", hash = "sha256:a07157588a12518c9d4034df3fbbee09c814741a33ff63c05fa29d26a2404166", size = 25547 }
wheels = [
    { url = "https://files.pythonhosted.org/packages/2e/54/647ade08bf0db230bfea292f893923872fd20be6ac6f53b2b936ba839d75/zipp-3.23.0-py3-none-any.whl", hash = "sha256:071652d6115ed432f5ce1d34c336c0adfd6a884660d1e9712a256d3d3bd4b14e", size = 10276 },
]

[[package]]
name = "zstandard"
version = "0.23.0"
source = { registry = "https://pypi.org/simple" }
dependencies = [
    { name = "cffi", marker = "platform_python_implementation == 'PyPy'" },
]
sdist = { url = "https://files.pythonhosted.org/packages/ed/f6/2ac0287b442160a89d726b17a9184a4c615bb5237db763791a7fd16d9df1/zstandard-0.23.0.tar.gz", hash = "sha256:b2d8c62d08e7255f68f7a740bae85b3c9b8e5466baa9cbf7f57f1cde0ac6bc09", size = 681701 }
wheels = [
    { url = "https://files.pythonhosted.org/packages/7b/83/f23338c963bd9de687d47bf32efe9fd30164e722ba27fb59df33e6b1719b/zstandard-0.23.0-cp312-cp312-macosx_10_9_x86_64.whl", hash = "sha256:b4567955a6bc1b20e9c31612e615af6b53733491aeaa19a6b3b37f3b65477094", size = 788713 },
    { url = "https://files.pythonhosted.org/packages/5b/b3/1a028f6750fd9227ee0b937a278a434ab7f7fdc3066c3173f64366fe2466/zstandard-0.23.0-cp312-cp312-macosx_11_0_arm64.whl", hash = "sha256:1e172f57cd78c20f13a3415cc8dfe24bf388614324d25539146594c16d78fcc8", size = 633459 },
    { url = "https://files.pythonhosted.org/packages/26/af/36d89aae0c1f95a0a98e50711bc5d92c144939efc1f81a2fcd3e78d7f4c1/zstandard-0.23.0-cp312-cp312-manylinux_2_17_aarch64.manylinux2014_aarch64.whl", hash = "sha256:b0e166f698c5a3e914947388c162be2583e0c638a4703fc6a543e23a88dea3c1", size = 4945707 },
    { url = "https://files.pythonhosted.org/packages/cd/2e/2051f5c772f4dfc0aae3741d5fc72c3dcfe3aaeb461cc231668a4db1ce14/zstandard-0.23.0-cp312-cp312-manylinux_2_17_ppc64le.manylinux2014_ppc64le.whl", hash = "sha256:12a289832e520c6bd4dcaad68e944b86da3bad0d339ef7989fb7e88f92e96072", size = 5306545 },
    { url = "https://files.pythonhosted.org/packages/0a/9e/a11c97b087f89cab030fa71206963090d2fecd8eb83e67bb8f3ffb84c024/zstandard-0.23.0-cp312-cp312-manylinux_2_17_s390x.manylinux2014_s390x.whl", hash = "sha256:d50d31bfedd53a928fed6707b15a8dbeef011bb6366297cc435accc888b27c20", size = 5337533 },
    { url = "https://files.pythonhosted.org/packages/fc/79/edeb217c57fe1bf16d890aa91a1c2c96b28c07b46afed54a5dcf310c3f6f/zstandard-0.23.0-cp312-cp312-manylinux_2_17_x86_64.manylinux2014_x86_64.whl", hash = "sha256:72c68dda124a1a138340fb62fa21b9bf4848437d9ca60bd35db36f2d3345f373", size = 5436510 },
    { url = "https://files.pythonhosted.org/packages/81/4f/c21383d97cb7a422ddf1ae824b53ce4b51063d0eeb2afa757eb40804a8ef/zstandard-0.23.0-cp312-cp312-manylinux_2_5_i686.manylinux1_i686.manylinux_2_17_i686.manylinux2014_i686.whl", hash = "sha256:53dd9d5e3d29f95acd5de6802e909ada8d8d8cfa37a3ac64836f3bc4bc5512db", size = 4859973 },
    { url = "https://files.pythonhosted.org/packages/ab/15/08d22e87753304405ccac8be2493a495f529edd81d39a0870621462276ef/zstandard-0.23.0-cp312-cp312-musllinux_1_1_aarch64.whl", hash = "sha256:6a41c120c3dbc0d81a8e8adc73312d668cd34acd7725f036992b1b72d22c1772", size = 4936968 },
    { url = "https://files.pythonhosted.org/packages/eb/fa/f3670a597949fe7dcf38119a39f7da49a8a84a6f0b1a2e46b2f71a0ab83f/zstandard-0.23.0-cp312-cp312-musllinux_1_1_x86_64.whl", hash = "sha256:40b33d93c6eddf02d2c19f5773196068d875c41ca25730e8288e9b672897c105", size = 5467179 },
    { url = "https://files.pythonhosted.org/packages/4e/a9/dad2ab22020211e380adc477a1dbf9f109b1f8d94c614944843e20dc2a99/zstandard-0.23.0-cp312-cp312-musllinux_1_2_aarch64.whl", hash = "sha256:9206649ec587e6b02bd124fb7799b86cddec350f6f6c14bc82a2b70183e708ba", size = 4848577 },
    { url = "https://files.pythonhosted.org/packages/08/03/dd28b4484b0770f1e23478413e01bee476ae8227bbc81561f9c329e12564/zstandard-0.23.0-cp312-cp312-musllinux_1_2_i686.whl", hash = "sha256:76e79bc28a65f467e0409098fa2c4376931fd3207fbeb6b956c7c476d53746dd", size = 4693899 },
    { url = "https://files.pythonhosted.org/packages/2b/64/3da7497eb635d025841e958bcd66a86117ae320c3b14b0ae86e9e8627518/zstandard-0.23.0-cp312-cp312-musllinux_1_2_ppc64le.whl", hash = "sha256:66b689c107857eceabf2cf3d3fc699c3c0fe8ccd18df2219d978c0283e4c508a", size = 5199964 },
    { url = "https://files.pythonhosted.org/packages/43/a4/d82decbab158a0e8a6ebb7fc98bc4d903266bce85b6e9aaedea1d288338c/zstandard-0.23.0-cp312-cp312-musllinux_1_2_s390x.whl", hash = "sha256:9c236e635582742fee16603042553d276cca506e824fa2e6489db04039521e90", size = 5655398 },
    { url = "https://files.pythonhosted.org/packages/f2/61/ac78a1263bc83a5cf29e7458b77a568eda5a8f81980691bbc6eb6a0d45cc/zstandard-0.23.0-cp312-cp312-musllinux_1_2_x86_64.whl", hash = "sha256:a8fffdbd9d1408006baaf02f1068d7dd1f016c6bcb7538682622c556e7b68e35", size = 5191313 },
    { url = "https://files.pythonhosted.org/packages/e7/54/967c478314e16af5baf849b6ee9d6ea724ae5b100eb506011f045d3d4e16/zstandard-0.23.0-cp312-cp312-win32.whl", hash = "sha256:dc1d33abb8a0d754ea4763bad944fd965d3d95b5baef6b121c0c9013eaf1907d", size = 430877 },
    { url = "https://files.pythonhosted.org/packages/75/37/872d74bd7739639c4553bf94c84af7d54d8211b626b352bc57f0fd8d1e3f/zstandard-0.23.0-cp312-cp312-win_amd64.whl", hash = "sha256:64585e1dba664dc67c7cdabd56c1e5685233fbb1fc1966cfba2a340ec0dfff7b", size = 495595 },
]<|MERGE_RESOLUTION|>--- conflicted
+++ resolved
@@ -119,47 +119,8 @@
 ]
 
 [package.optional-dependencies]
-<<<<<<< HEAD
-all = [
-    { name = "chromadb" },
-    { name = "lancedb" },
-    { name = "langchain-postgres" },
-    { name = "langchain-redis" },
-    { name = "opensearch-py" },
-    { name = "pinecone-client" },
-    { name = "psycopg2-binary" },
-    { name = "pymilvus" },
-    { name = "qdrant-client" },
-    { name = "weaviate-client" },
-]
-chroma = [
-    { name = "chromadb" },
-]
-lancedb = [
-    { name = "lancedb" },
-]
-milvus = [
-    { name = "pymilvus" },
-]
-opensearch = [
-    { name = "opensearch-py" },
-]
-pgvector = [
-    { name = "langchain-postgres" },
-    { name = "psycopg2-binary" },
-]
-qdrant = [
-    { name = "qdrant-client" },
-]
-redis = [
-    { name = "langchain-redis" },
-]
-weaviate = [
-    { name = "weaviate-client" },
-=======
 dev = [
     { name = "agent-memory-client" },
->>>>>>> d1bffa0c
 ]
 
 [package.dev-dependencies]
@@ -178,11 +139,7 @@
 [package.metadata]
 requires-dist = [
     { name = "accelerate", specifier = ">=1.6.0" },
-<<<<<<< HEAD
-    { name = "agent-memory-client", editable = "agent-memory-client" },
-=======
     { name = "agent-memory-client", marker = "extra == 'dev'", directory = "agent-memory-client" },
->>>>>>> d1bffa0c
     { name = "anthropic", specifier = ">=0.15.0" },
     { name = "bertopic", specifier = ">=0.16.4,<0.17.0" },
     { name = "chromadb", marker = "extra == 'all'", specifier = ">=0.4.0" },
