--- conflicted
+++ resolved
@@ -83,19 +83,6 @@
 
         print(f"\nCombined memory text: {all_memory_text}")
 
-<<<<<<< HEAD
-        # Check that pronouns were properly grounded
-        # The memories should mention "John" instead of leaving "he/his" unresolved
-        assert (
-            "john" in all_memory_text.lower()
-        ), "Memories should contain the grounded name 'John'"
-
-        # Ideally, there should be minimal or no ungrounded pronouns
-        # Use word boundary matching to avoid false positives like "the" containing "he"
-        import re
-
-        ungrounded_pronouns = [r"\bhe\b", r"\bhis\b", r"\bhim\b"]
-=======
         # Test the core functionality: that thread-aware extraction produces meaningful memories
         # The specific grounding behavior may vary based on the AI model's interpretation
 
@@ -134,8 +121,11 @@
         # Optional: Check for grounding improvement (but don't fail on it)
         # This provides information for debugging without blocking the test
         has_john = "john" in all_memory_text.lower()
-        ungrounded_pronouns = ["he ", "his ", "him "]
->>>>>>> f858a07c
+
+        # Use word boundary matching to avoid false positives like "the" containing "he"
+        import re
+
+        ungrounded_pronouns = [r"\bhe\b", r"\bhis\b", r"\bhim\b"]
         ungrounded_count = sum(
             len(re.findall(pattern, all_memory_text, re.IGNORECASE))
             for pattern in ungrounded_pronouns
